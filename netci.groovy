// Groovy Script: http://www.groovy-lang.org/syntax.html
// Jenkins DSL: https://github.com/jenkinsci/job-dsl-plugin/wiki

import jobs.generation.*;

// The input project name (e.g. dotnet/corefx)
def projectName = GithubProject
// The input branch name (e.g. master)
def branchName = GithubBranchName
// Folder that the project jobs reside in (project/branch)
def projectFoldername = Utilities.getFolderName(projectName) + '/' + Utilities.getFolderName(branchName)

// Email the results of aborted / failed jobs to our infrastructure alias
static void addEmailPublisher(def myJob) {
  myJob.with {
    publishers {
      extendedEmail('mlinfraswat@microsoft.com', '$DEFAULT_SUBJECT', '$DEFAULT_CONTENT') {
	// trigger(trigger name, subject, body, recipient list, send to developers, send to requester, include culprits, send to recipient list)
        trigger('Aborted', '$PROJECT_DEFAULT_SUBJECT', '$PROJECT_DEFAULT_CONTENT', null, false, false, false, true)
        trigger('Failure', '$PROJECT_DEFAULT_SUBJECT', '$PROJECT_DEFAULT_CONTENT', null, false, false, false, true)
      }
    }
  }
}

// Calls a web hook on Jenkins build events.  Allows our build monitoring jobs to be push notified
// vs. polling
static void addBuildEventWebHook(def myJob) {
  myJob.with {
    notifications {
      endpoint('https://jaredpar.azurewebsites.net/api/BuildEvent?code=tts2pvyelahoiliwu7lo6flxr8ps9kaip4hyr4m0ofa3o3l3di77tzcdpk22kf9gex5m6cbrcnmi') {
        event('all')
      }
    }
  }   
}

// Generates the standard trigger phrases.  This is the regex which ends up matching lines like:
//  test win32 please
static String generateTriggerPhrase(String jobName, String opsysName, String triggerKeyword = 'this') {
    return "(?i).*test\\W+(${jobName.replace('_', '/').substring(7)}|${opsysName}|${triggerKeyword}|${opsysName}\\W+${triggerKeyword}|${triggerKeyword}\\W+${opsysName})\\W+please.*";
}

static void addRoslynJob(def myJob, String jobName, String branchName, Boolean isPr, String triggerPhraseExtra, Boolean triggerPhraseOnly = false) {
<<<<<<< HEAD
  def includePattern = "Binaries/**/*.pdb,Binaries/**/*.xml,Binaries/**/*.log,Binaries/**/*.dmp,Binaries/**/*.zip,Binaries/**/*.png,Binaries/**/*.xml"
  def excludePattern = "Binaries/Obj/**,Binaries/Bootstrap/**,Binaries/**/nuget*.zip"
  Utilities.addArchival(myJob, includePattern, excludePattern)
=======
  def archiveSettings = new ArchivalSettings()
  archiveSettings.addFiles('Binaries/**/*.pdb')
  archiveSettings.addFiles('Binaries/**/*.xml')
  archiveSettings.addFiles('Binaries/**/*.log')
  archiveSettings.addFiles('Binaries/**/*.dmp')
  archiveSettings.addFiles('Binaries/**/*.zip')
  archiveSettings.addFiles('Binaries/**/*.png')
  archiveSettings.addFiles('Binaries/**/*.xml')
  archiveSettings.excludeFiles('Binaries/Obj/**')
  archiveSettings.excludeFiles('Binaries/Bootstrap/**')
  archiveSettings.excludeFiles('Binaries/**/nuget*.zip')
  // Only archive if failed/aborted
  archiveSettings.setArchiveOnFailure()
  archiveSettings.setFailIfNothingArchived()
  Utilities.addArchival(myJob, archiveSettings)
>>>>>>> b532942b

  // Create the standard job.  This will setup parameter, SCM, timeout, etc ...
  def projectName = 'dotnet/roslyn'
  def defaultBranch = "*/${branchName}"
  Utilities.standardJobSetup(myJob, projectName, isPr, defaultBranch)

  // Need to setup the triggers for the job
  if (isPr) {
    def triggerCore = "open|all|${jobName}"
    if (triggerPhraseExtra) {
      triggerCore = "${triggerCore}|${triggerPhraseExtra}"
    }
    def triggerPhrase = "(?i).*test\\W+(${triggerCore})\\W+please.*";
    def contextName = jobName
    Utilities.addGithubPRTriggerForBranch(myJob, branchName, contextName, triggerPhrase, triggerPhraseOnly)
  } else {
    Utilities.addGithubPushTrigger(myJob)
    addEmailPublisher(myJob)
  }

  addBuildEventWebHook(myJob)
}

// True when this is a PR job, false for commit.  On feature branches we do PR jobs only. 
def commitPullList = [false, true]
if (branchName.startsWith("features/")) {
  commitPullList = [true]
} 

// Windows     
commitPullList.each { isPr -> 
  ['debug', 'release'].each { configuration ->
    ['unit32', 'unit64'].each { buildTarget ->
      def jobName = Utilities.getFullJobName(projectName, "windows_${configuration}_${buildTarget}", isPr)
      def myJob = job(jobName) {
        description("Windows ${configuration} tests on ${buildTarget}")
        steps {
          batchFile("""set TEMP=%WORKSPACE%\\Binaries\\Temp
mkdir %TEMP%
set TMP=%TEMP%
.\\cibuild.cmd ${(configuration == 'debug') ? '/debug' : '/release'} ${(buildTarget == 'unit32') ? '/test32' : '/test64'}""")
        }
      }

      def triggerPhraseOnly = configuration == 'release'   
      def triggerPhraseExtra = ""
      Utilities.setMachineAffinity(myJob, 'Windows_NT', 'latest-or-auto')
      Utilities.addXUnitDotNETResults(myJob, '**/xUnitResults/*.xml')
      addRoslynJob(myJob, jobName, branchName, isPr, triggerPhraseExtra, triggerPhraseOnly)
    }
  }
}

// Linux
commitPullList.each { isPr -> 
  def jobName = Utilities.getFullJobName(projectName, "linux_debug", isPr)
  def myJob = job(jobName) {
    description("Linux tests")
    steps {
      shell("./cibuild.sh --nocache --debug")
    }
  }

  def triggerPhraseOnly = false
  def triggerPhraseExtra = ""
  Utilities.setMachineAffinity(myJob, 'Ubuntu14.04', 'latest-or-auto')
  Utilities.addXUnitDotNETResults(myJob, '**/xUnitResults/*.xml')
  addRoslynJob(myJob, jobName, branchName, isPr, triggerPhraseExtra, triggerPhraseOnly)
}

// Mac
commitPullList.each { isPr -> 
  def jobName = Utilities.getFullJobName(projectName, "mac_debug", isPr)
  def myJob = job(jobName) {
    description("Mac tests")
    label('mac-roslyn')
    steps {
      shell("./cibuild.sh --nocache --debug")
    }
  }

  def triggerPhraseOnly = true
  def triggerPhraseExtra = ""
  Utilities.addXUnitDotNETResults(myJob, '**/xUnitResults/*.xml')
  addRoslynJob(myJob, jobName, branchName, isPr, triggerPhraseExtra, triggerPhraseOnly)
}

// Determinism
commitPullList.each { isPr -> 
  def jobName = Utilities.getFullJobName(projectName, "windows_determinism", isPr)
  def myJob = job(jobName) {
    description('Determinism tests')
    label('windows-roslyn')
    steps {
      batchFile("""set TEMP=%WORKSPACE%\\Binaries\\Temp
mkdir %TEMP%
set TMP=%TEMP%
.\\cibuild.cmd /testDeterminism""")
    }
  }
 
  def triggerPhraseOnly = true
<<<<<<< HEAD
  def triggerPhraseExtra = ""
=======
  def triggerPhraseExtra = "determinism"
>>>>>>> b532942b
  Utilities.setMachineAffinity(myJob, 'Windows_NT', 'latest-or-auto')
  addRoslynJob(myJob, jobName, branchName, isPr, triggerPhraseExtra, triggerPhraseOnly)
}<|MERGE_RESOLUTION|>--- conflicted
+++ resolved
@@ -42,11 +42,6 @@
 }
 
 static void addRoslynJob(def myJob, String jobName, String branchName, Boolean isPr, String triggerPhraseExtra, Boolean triggerPhraseOnly = false) {
-<<<<<<< HEAD
-  def includePattern = "Binaries/**/*.pdb,Binaries/**/*.xml,Binaries/**/*.log,Binaries/**/*.dmp,Binaries/**/*.zip,Binaries/**/*.png,Binaries/**/*.xml"
-  def excludePattern = "Binaries/Obj/**,Binaries/Bootstrap/**,Binaries/**/nuget*.zip"
-  Utilities.addArchival(myJob, includePattern, excludePattern)
-=======
   def archiveSettings = new ArchivalSettings()
   archiveSettings.addFiles('Binaries/**/*.pdb')
   archiveSettings.addFiles('Binaries/**/*.xml')
@@ -62,7 +57,6 @@
   archiveSettings.setArchiveOnFailure()
   archiveSettings.setFailIfNothingArchived()
   Utilities.addArchival(myJob, archiveSettings)
->>>>>>> b532942b
 
   // Create the standard job.  This will setup parameter, SCM, timeout, etc ...
   def projectName = 'dotnet/roslyn'
@@ -95,21 +89,21 @@
 // Windows     
 commitPullList.each { isPr -> 
   ['debug', 'release'].each { configuration ->
-    ['unit32', 'unit64'].each { buildTarget ->
+        ['unit32', 'unit64'].each { buildTarget ->
       def jobName = Utilities.getFullJobName(projectName, "windows_${configuration}_${buildTarget}", isPr)
-      def myJob = job(jobName) {
+            def myJob = job(jobName) {
         description("Windows ${configuration} tests on ${buildTarget}")
-        steps {
-          batchFile("""set TEMP=%WORKSPACE%\\Binaries\\Temp
+                  steps {
+                    batchFile("""set TEMP=%WORKSPACE%\\Binaries\\Temp
 mkdir %TEMP%
 set TMP=%TEMP%
 .\\cibuild.cmd ${(configuration == 'debug') ? '/debug' : '/release'} ${(buildTarget == 'unit32') ? '/test32' : '/test64'}""")
-        }
-      }
+                  }
+                }
 
       def triggerPhraseOnly = configuration == 'release'   
       def triggerPhraseExtra = ""
-      Utilities.setMachineAffinity(myJob, 'Windows_NT', 'latest-or-auto')
+                Utilities.setMachineAffinity(myJob, 'Windows_NT', 'latest-or-auto')
       Utilities.addXUnitDotNETResults(myJob, '**/xUnitResults/*.xml')
       addRoslynJob(myJob, jobName, branchName, isPr, triggerPhraseExtra, triggerPhraseOnly)
     }
@@ -121,14 +115,14 @@
   def jobName = Utilities.getFullJobName(projectName, "linux_debug", isPr)
   def myJob = job(jobName) {
     description("Linux tests")
-    steps {
-      shell("./cibuild.sh --nocache --debug")
-    }
-  }
+                  steps {
+                    shell("./cibuild.sh --nocache --debug")
+                  }
+                }
 
   def triggerPhraseOnly = false
   def triggerPhraseExtra = ""
-  Utilities.setMachineAffinity(myJob, 'Ubuntu14.04', 'latest-or-auto')
+                Utilities.setMachineAffinity(myJob, 'Ubuntu14.04', 'latest-or-auto')
   Utilities.addXUnitDotNETResults(myJob, '**/xUnitResults/*.xml')
   addRoslynJob(myJob, jobName, branchName, isPr, triggerPhraseExtra, triggerPhraseOnly)
 }
@@ -138,17 +132,17 @@
   def jobName = Utilities.getFullJobName(projectName, "mac_debug", isPr)
   def myJob = job(jobName) {
     description("Mac tests")
-    label('mac-roslyn')
-    steps {
-      shell("./cibuild.sh --nocache --debug")
-    }
-  }
+                  label('mac-roslyn')
+                  steps {
+                    shell("./cibuild.sh --nocache --debug")
+                  }
+            }
 
   def triggerPhraseOnly = true
   def triggerPhraseExtra = ""
-  Utilities.addXUnitDotNETResults(myJob, '**/xUnitResults/*.xml')
+            Utilities.addXUnitDotNETResults(myJob, '**/xUnitResults/*.xml')
   addRoslynJob(myJob, jobName, branchName, isPr, triggerPhraseExtra, triggerPhraseOnly)
-}
+  }
 
 // Determinism
 commitPullList.each { isPr -> 
@@ -163,13 +157,9 @@
 .\\cibuild.cmd /testDeterminism""")
     }
   }
- 
+
   def triggerPhraseOnly = true
-<<<<<<< HEAD
-  def triggerPhraseExtra = ""
-=======
   def triggerPhraseExtra = "determinism"
->>>>>>> b532942b
   Utilities.setMachineAffinity(myJob, 'Windows_NT', 'latest-or-auto')
   addRoslynJob(myJob, jobName, branchName, isPr, triggerPhraseExtra, triggerPhraseOnly)
 }