--- conflicted
+++ resolved
@@ -266,7 +266,7 @@
                         return diagnostics.ToImmutableArrayOrEmpty();
                     }
                     catch (Exception e)
-                    {
+                        {
                         OnAnalyzerException(e, analyzer, compilation);
                         return ImmutableArray<Diagnostic>.Empty;
                     }
@@ -319,35 +319,14 @@
             if (compilation != null)
             {
                 exceptionDiagnostic = CompilationWithAnalyzers.GetEffectiveDiagnostics(ImmutableArray.Create(exceptionDiagnostic), compilation).SingleOrDefault();
-            }
-
-<<<<<<< HEAD
+                }
+
             _onAnalyzerException(ex, analyzer, exceptionDiagnostic);
-=======
-            _hostDiagnosticUpdateSource.ReportAnalyzerDiagnostic(analyzer, exceptionDiagnostic, this.Project.Solution.Workspace, this.Project);
-        }
-
-        private Action<Diagnostic> GetAddExceptionDiagnosticDelegate(DiagnosticAnalyzer analyzer)
-        {
-            return analyzer.GetAddExceptionDiagnosticDelegate(_hostDiagnosticUpdateSource, _project);
-        }
-
-        private AnalyzerExecutor GetAnalyzerExecutorForSupportedDiagnostics(DiagnosticAnalyzer analyzer)
-        {
-            // Skip telemetry logging if the exception is thrown as we are computing supported diagnostics and
-            // we can't determine if any descriptors support getting telemetry without having the descriptors.
-            return analyzer.GetAnalyzerExecutorForSupportedDiagnostics(_hostDiagnosticUpdateSource, CatchAnalyzerException_NoTelemetryLogging, _cancellationToken);
->>>>>>> 63b132ba
         }
 
         private AnalyzerExecutor GetAnalyzerExecutor(DiagnosticAnalyzer analyzer, Compilation compilation, Action<Diagnostic> addDiagnostic)
         {
-<<<<<<< HEAD
             return AnalyzerExecutor.Create(compilation, _analyzerOptions, addDiagnostic, _onAnalyzerException, _cancellationToken);
-=======
-            return analyzer.GetAnalyzerExecutor(_hostDiagnosticUpdateSource, _project,
-                compilation, addDiagnostic, _analyzerOptions, CatchAnalyzerException, _cancellationToken);
->>>>>>> 63b132ba
         }
 
         public async Task<AnalyzerActions> GetAnalyzerActionsAsync(DiagnosticAnalyzer analyzer)
@@ -479,10 +458,10 @@
             }
             catch (Exception e)
             {
-                var compilation = await _project.GetCompilationAsync(_cancellationToken).ConfigureAwait(false);
+                    var compilation = await _project.GetCompilationAsync(_cancellationToken).ConfigureAwait(false);
                 OnAnalyzerException(e, analyzer, compilation);
-            }
-        }
+                }
+            }
 
         private async Task GetCompilationDiagnosticsAsync(DiagnosticAnalyzer analyzer, List<Diagnostic> diagnostics, Action<Project, DiagnosticAnalyzer, CancellationToken> forceAnalyzeAllDocuments)
         {
@@ -540,26 +519,7 @@
             // Log telemetry, if analyzer supports telemetry.
             DiagnosticAnalyzerLogger.LogAnalyzerCrashCount(analyzer, e, _logAggregator);
 
-<<<<<<< HEAD
             Default_OnAnalyzerException_NoTelemetryLogging(e, analyzer, diagnostic);
-=======
-            return CatchAnalyzerException_NoTelemetryLogging(e, analyzer, testOnly_DonotCatchAnalyzerExceptions);
-        }
-
-        internal static bool CatchAnalyzerException_NoTelemetryLogging(Exception e, DiagnosticAnalyzer analyzer, bool testOnly_DonotCatchAnalyzerExceptions)
-        {
-            if (testOnly_DonotCatchAnalyzerExceptions)
-            {
-                return false;
-            }
-
-            if (analyzer.IsBuiltInAnalyzer())
-            {
-                return FatalError.ReportWithoutCrashUnlessCanceled(e);
-            }
-
-            return true;
->>>>>>> 63b132ba
         }
     }
 }