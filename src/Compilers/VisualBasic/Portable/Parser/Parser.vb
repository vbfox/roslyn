﻿' Copyright (c) Microsoft.  All Rights Reserved.  Licensed under the Apache License, Version 2.0.  See License.txt in the project root for license information.

'-----------------------------------------------------------------------------
' Contains the definition of the Scanner, which produces tokens from text 
'-----------------------------------------------------------------------------

Imports System.Runtime.InteropServices
Imports System.Threading
Imports Microsoft.CodeAnalysis.Text
Imports InternalSyntaxFactory = Microsoft.CodeAnalysis.VisualBasic.Syntax.InternalSyntax.SyntaxFactory

Namespace Microsoft.CodeAnalysis.VisualBasic.Syntax.InternalSyntax

    Friend Class Parser
        Implements ISyntaxFactoryContext, IDisposable

        Private Enum PossibleFirstStatementKind
            No
            Yes
            IfPrecededByLineBreak
        End Enum

        ' Keep this value in sync with C# LanguageParser
        Friend Const MaxUncheckedRecursionDepth As Integer = 20

        Private _allowLeadingMultilineTrivia As Boolean = True
        Private _hadImplicitLineContinuation As Boolean = False
        Private _hadLineContinuationComment As Boolean = False
        Private _possibleFirstStatementOnLine As PossibleFirstStatementKind = PossibleFirstStatementKind.Yes
        Private _recursionDepth As Integer
        Private _evaluatingConditionCompilationExpression As Boolean
        Private ReadOnly _scanner As Scanner
        Private ReadOnly _cancellationToken As CancellationToken
        Friend ReadOnly _pool As New SyntaxListPool
        Private ReadOnly _syntaxFactory As ContextAwareSyntaxFactory

        ' When parser owns the scanner, it is responsible for disposing it
        Private ReadOnly _disposeScanner As Boolean

        ' Parser looks at Context for
        ' 1. the blockKind
        ' 2. the nearest block for error recovery in continue and exit statements
        ' 3. matching variables in next with blocks in for statement
        ' 4. end statements to terminate lambda parsing
        Private _context As BlockContext = Nothing
        Private _isInMethodDeclarationHeader As Boolean
        Private _isInAsyncMethodDeclarationHeader As Boolean
        Private _isInIteratorMethodDeclarationHeader As Boolean

        Friend Sub New(text As SourceText, options As VisualBasicParseOptions, Optional cancellationToken As CancellationToken = Nothing)
            MyClass.New(New Scanner(text, options))
            Debug.Assert(text IsNot Nothing)
            Debug.Assert(options IsNot Nothing)
            Me._disposeScanner = True
            Me._cancellationToken = cancellationToken
        End Sub

        Friend Sub New(scanner As Scanner)
            Debug.Assert(scanner IsNot Nothing)
            _scanner = scanner
            _context = New CompilationUnitContext(Me)
            _syntaxFactory = New ContextAwareSyntaxFactory(Me)
        End Sub

        Friend Sub Dispose() Implements IDisposable.Dispose
            If _disposeScanner Then
                Me._scanner.Dispose()
            End If
        End Sub

        Friend ReadOnly Property IsScript As Boolean
            Get
                Return _scanner.Options.Kind = SourceCodeKind.Interactive Or _scanner.Options.Kind = SourceCodeKind.Script
            End Get
        End Property

        Private Function ParseSimpleName(
                                     allowGenericArguments As Boolean,
                                     allowGenericsWithoutOf As Boolean,
                                     disallowGenericArgumentsOnLastQualifiedName As Boolean,
                                     nonArrayName As Boolean,
                                     allowKeyword As Boolean,
                                     ByRef allowEmptyGenericArguments As Boolean,
                                     ByRef allowNonEmptyGenericArguments As Boolean
                                 ) As SimpleNameSyntax

            Dim id As IdentifierTokenSyntax = If(allowKeyword,
                                                 ParseIdentifierAllowingKeyword(),
                                                 ParseIdentifier())

            Dim typeArguments As TypeArgumentListSyntax = Nothing

            If allowGenericArguments Then

                ' Test for a generic type name.
                If BeginsGeneric(nonArrayName:=nonArrayName, allowGenericsWithoutOf:=allowGenericsWithoutOf) Then

                    Debug.Assert(CurrentToken.Kind = SyntaxKind.OpenParenToken, "Generic parameter parsing lost!!!")

                    typeArguments = ParseGenericArguments(
                                        allowEmptyGenericArguments,
                                        allowNonEmptyGenericArguments)
                End If
            End If

            If typeArguments Is Nothing Then

                Return SyntaxFactory.IdentifierName(id)

            ElseIf disallowGenericArgumentsOnLastQualifiedName AndAlso
                CurrentToken.Kind <> SyntaxKind.DotToken AndAlso
                Not typeArguments.ContainsDiagnostics() Then

                id = id.AddTrailingSyntax(typeArguments, ERRID.ERR_TypeArgsUnexpected)
                Return SyntaxFactory.IdentifierName(id)

            Else

                Return SyntaxFactory.GenericName(id, typeArguments)
            End If
        End Function

        Public ReadOnly Property IsWithinAsyncMethodOrLambda As Boolean Implements ISyntaxFactoryContext.IsWithinAsyncMethodOrLambda
            Get
                Return If(Not _isInMethodDeclarationHeader, Context.IsWithinAsyncMethodOrLambda, _isInAsyncMethodDeclarationHeader)
            End Get
        End Property

        Public ReadOnly Property IsWithinIteratorContext As Boolean Implements ISyntaxFactoryContext.IsWithinIteratorContext
            Get
                Return If(Not _isInMethodDeclarationHeader, Context.IsWithinIteratorMethodOrLambdaOrProperty, _isInIteratorMethodDeclarationHeader)
            End Get
        End Property

        '
        '============ Methods for parsing declaration constructs ============
        '

        ' /*********************************************************************
        ' *
        ' * Function:
        ' *     Parser::ParseName
        ' *
        ' * Purpose: Will parse a dot qualified or unqualified name
        ' *
        ' *          Ex: class1.proc
        ' *
        ' **********************************************************************/

        ' File: Parser.cpp
        ' Lines: 7742 - 7742
        ' Name* .Parser::ParseName( [ bool RequireQualification ] [ _Inout_ bool& ErrorInConstruct ] [ bool AllowGlobalNameSpace ] [ bool AllowGenericArguments ] [ bool DisallowGenericArgumentsOnLastQualifiedName ] [ bool AllowEmptyGenericArguments ] [ _Out_opt_ bool* AllowedEmptyGenericArguments ] )

        Friend Function ParseName(
                            requireQualification As Boolean,
                            allowGlobalNameSpace As Boolean,
                            allowGenericArguments As Boolean,
                            allowGenericsWithoutOf As Boolean,
                            Optional nonArrayName As Boolean = False,
                            Optional disallowGenericArgumentsOnLastQualifiedName As Boolean = False,
                            Optional allowEmptyGenericArguments As Boolean = False,
                            Optional ByRef allowedEmptyGenericArguments As Boolean = False,
                            Optional isNameInNamespaceDeclaration As Boolean = False
                        ) As NameSyntax

            Debug.Assert(allowGenericArguments OrElse Not allowEmptyGenericArguments, "Inconsistency in generic arguments parsing requirements!!!")

            Dim allowNonEmptyGenericArguments As Boolean = True

            Dim result As NameSyntax = Nothing

            ' Parse head: Either a GlobalName or a SimpleName.
            If CurrentToken.Kind = SyntaxKind.GlobalKeyword Then

                result = SyntaxFactory.GlobalName(DirectCast(CurrentToken, KeywordSyntax))

                If isNameInNamespaceDeclaration Then
                    result = CheckFeatureAvailability(Feature.GlobalNamespace, result)
                End If

                GetNextToken()

                If Not allowGlobalNameSpace Then

                    ' Report the error and turn into a bad simple name in order to let compilation continue.
                    result = ReportSyntaxError(result, ERRID.ERR_NoGlobalExpectedIdentifier)
                End If
            Else

                result = ParseSimpleName(
                    allowGenericArguments:=allowGenericArguments,
                    allowGenericsWithoutOf:=allowGenericsWithoutOf,
                    disallowGenericArgumentsOnLastQualifiedName:=disallowGenericArgumentsOnLastQualifiedName,
                    allowKeyword:=False,
                    nonArrayName:=nonArrayName,
                    allowEmptyGenericArguments:=allowEmptyGenericArguments,
                    allowNonEmptyGenericArguments:=allowNonEmptyGenericArguments)
            End If

            ' Parse tail: A sequence of zero or more [dot SimpleName].
            Dim dotToken As PunctuationSyntax = Nothing

            Do While TryGetTokenAndEatNewLine(SyntaxKind.DotToken, dotToken)
                Debug.Assert(dotToken IsNot Nothing)

                result = SyntaxFactory.QualifiedName(
                    result,
                    dotToken,
                    ParseSimpleName(
                        allowGenericArguments:=allowGenericArguments,
                        allowGenericsWithoutOf:=allowGenericsWithoutOf,
                        disallowGenericArgumentsOnLastQualifiedName:=disallowGenericArgumentsOnLastQualifiedName,
                        allowKeyword:=True,
                        nonArrayName:=nonArrayName,
                        allowEmptyGenericArguments:=allowEmptyGenericArguments,
                        allowNonEmptyGenericArguments:=allowNonEmptyGenericArguments))
            Loop

            If requireQualification AndAlso dotToken Is Nothing Then

                result = SyntaxFactory.QualifiedName(result, InternalSyntaxFactory.MissingPunctuation(SyntaxKind.DotToken), SyntaxFactory.IdentifierName(InternalSyntaxFactory.MissingIdentifier()))
                result = ReportSyntaxError(result, ERRID.ERR_ExpectedDot)
            End If

            Debug.Assert(Not allowGenericArguments OrElse allowEmptyGenericArguments OrElse allowNonEmptyGenericArguments,
                         "Generic argument parsing inconsistency!!!")

            allowedEmptyGenericArguments = (allowNonEmptyGenericArguments = False)

            Return result
        End Function

        ''' <summary>
        ''' gets the last token that has nonzero FullWidth. 
        ''' NOTE: this helper will not descend into structured trivia.
        ''' </summary>
        Private Shared Function GetLastNZWToken(node As Microsoft.CodeAnalysis.SyntaxNode) As Microsoft.CodeAnalysis.SyntaxToken
            Do
                Debug.Assert(node.FullWidth <> 0)
                For Each child In node.ChildNodesAndTokens.Reverse
                    If child.FullWidth <> 0 Then
                        node = child.AsNode
                        If node Is Nothing Then
                            Return child.AsToken
                        Else
                            Continue Do
                        End If
                    End If
                Next

                Throw ExceptionUtilities.Unreachable
            Loop
        End Function

        ''' <summary>
        ''' gets the last token regardless if it has zero FullWidth or not 
        ''' NOTE: this helper will not descend into structured trivia.
        ''' </summary>
        Private Shared Function GetLastToken(node As Microsoft.CodeAnalysis.SyntaxNode) As Microsoft.CodeAnalysis.SyntaxToken
            Do
                Dim child = node.ChildNodesAndTokens.Last

                node = child.AsNode
                If node Is Nothing Then
                    Return child.AsToken
                End If
            Loop
        End Function

        ''' <summary>
        ''' Adjust the trivia on a node so that missing tokens are always before newline and colon trivia.
        ''' Because new lines and colons are eagerly attached as trivia, missing tokens can end up incorrectly after the new line.
        ''' This method moves the trailing non-whitespace trivia from the last token to the last zero with token.
        ''' </summary>
        Private Shared Function AdjustTriviaForMissingTokens(Of T As VisualBasicSyntaxNode)(node As T) As T
            If Not node.ContainsDiagnostics Then
                ' no errors means no skipped tokens.
                Return node
            End If

            If node.GetLastTerminal().FullWidth <> 0 Then
                ' last token is not empty, cannot move anything past it
                Return node
            End If

            Return AdjustTriviaForMissingTokensCore(node)
        End Function

        ''' <summary>
        ''' Slow part of AdjustTriviaForMissingTokensCore where we actually do the work when we need to.
        ''' </summary>
        Private Shared Function AdjustTriviaForMissingTokensCore(Of T As VisualBasicSyntaxNode)(node As T) As T
            Dim redNode = node.CreateRed(Nothing, 0)

            ' here we have last token with some actual content. 
            ' Since we are dealing with statements here, it is extremely 
            ' likely that the token contains a statement terminator in its trailing trivia
            ' NOTE: all tokens after this one do not have any content
            Dim lastNonZeroWidthToken = GetLastNZWToken(redNode)

            ' get the absolutely last token. It must be zerowidth or we would not get here
            Dim lastZeroWidthToken = GetLastToken(redNode)
            Debug.Assert(lastZeroWidthToken.FullWidth = 0)

            ' if the nonzeroWidthToken contains trailing trivia, move that to the last token.
            Dim triviaToMove = lastNonZeroWidthToken.TrailingTrivia
            Dim triviaToMoveCnt = triviaToMove.Count

            For Each trivia In triviaToMove
                If trivia.Kind = SyntaxKind.WhitespaceTrivia Then
                    triviaToMoveCnt -= 1
                Else
                    Exit For
                End If
            Next

            If triviaToMoveCnt = 0 Then
                ' this is very unlikely, but we have nothing to move
                Return node
            End If

            ' leave whitespace trivia on NZW token up until a nonwhitespace trivia is found (that and the rest we move)
            Dim newNonZeroWidthTokenTrivia(triviaToMove.Count - triviaToMoveCnt - 1) As Microsoft.CodeAnalysis.SyntaxTrivia
            triviaToMove.CopyTo(0, newNonZeroWidthTokenTrivia, 0, newNonZeroWidthTokenTrivia.Length)

            Dim nonZwTokenReplacement = lastNonZeroWidthToken.WithTrailingTrivia(newNonZeroWidthTokenTrivia)

            ' move non-whitespace trivia and following to the beginning of the trailing trivia on last token
            Dim originalTrailingTrivia = lastZeroWidthToken.TrailingTrivia
            Dim newTrailingTrivia(triviaToMoveCnt + originalTrailingTrivia.Count - 1) As Microsoft.CodeAnalysis.SyntaxTrivia

            triviaToMove.CopyTo(triviaToMove.Count - triviaToMoveCnt, newTrailingTrivia, 0, triviaToMoveCnt)
            originalTrailingTrivia.CopyTo(0, newTrailingTrivia, triviaToMoveCnt, originalTrailingTrivia.Count)

            Dim lastTokenReplacement = lastZeroWidthToken.WithTrailingTrivia(newTrailingTrivia)

            redNode = redNode.ReplaceTokens({lastNonZeroWidthToken, lastZeroWidthToken},
                Function(oldToken, newToken)
                    If oldToken = lastNonZeroWidthToken Then
                        Return nonZwTokenReplacement

                    ElseIf oldToken = lastZeroWidthToken Then
                        Return lastTokenReplacement

                    Else
                        Return newToken

                    End If
                End Function)

            node = DirectCast(redNode.Green, T)

            Return node
        End Function
        Private Shared Function MergeTokenText(firstToken As SyntaxToken, secondToken As SyntaxToken) As String

            ' grab the part that doesn't contain the preceding and trailing trivia.

            Dim builder = Collections.PooledStringBuilder.GetInstance()
            Dim writer As New IO.StringWriter(builder)

            firstToken.WriteTo(writer)
            secondToken.WriteTo(writer)

            Dim leadingWidth = firstToken.GetLeadingTriviaWidth()
            Dim trailingWidth = secondToken.GetTrailingTriviaWidth()
            Dim fullWidth = firstToken.FullWidth + secondToken.FullWidth

            Debug.Assert(builder.Length = fullWidth)
            Debug.Assert(builder.Length >= leadingWidth + trailingWidth)

            Return builder.ToStringAndFree(leadingWidth, fullWidth - leadingWidth - trailingWidth)

        End Function

        Private Shared Function MergeTokenText(firstToken As SyntaxToken, secondToken As SyntaxToken, thirdToken As SyntaxToken) As String

            ' grab the part that doesn't contain the preceding and trailing trivia.

            Dim builder = Collections.PooledStringBuilder.GetInstance()
            Dim writer As New IO.StringWriter(builder)

            firstToken.WriteTo(writer)
            secondToken.WriteTo(writer)
            thirdToken.WriteTo(writer)

            Dim leadingWidth = firstToken.GetLeadingTriviaWidth()
            Dim trailingWidth = thirdToken.GetTrailingTriviaWidth()
            Dim fullWidth = firstToken.FullWidth + secondToken.FullWidth + thirdToken.FullWidth

            Debug.Assert(builder.Length = fullWidth)
            Debug.Assert(builder.Length >= leadingWidth + trailingWidth)

            Return builder.ToStringAndFree(leadingWidth, fullWidth - leadingWidth - trailingWidth)

        End Function

        Private Function GetCurrentSyntaxNodeIfApplicable(<Out()> ByRef curSyntaxNode As VisualBasicSyntaxNode) As BlockContext
            Dim result As BlockContext.LinkResult
            Dim incrementalContext = _context

            Do
                curSyntaxNode = _scanner.GetCurrentSyntaxNode()

                ' Try linking whole node
                If curSyntaxNode Is Nothing Then
                    ' nothing to use
                    result = BlockContext.LinkResult.NotUsed

                ElseIf TypeOf curSyntaxNode Is DirectiveTriviaSyntax OrElse
                    curSyntaxNode.Kind = SyntaxKind.DocumentationCommentTrivia Then
                    ' this can be used only by preprocessor
                    result = BlockContext.LinkResult.NotUsed

                Else
                    result = incrementalContext.TryLinkSyntax(curSyntaxNode, incrementalContext)
                End If

                ' did context request a crumble?
                If result <> BlockContext.LinkResult.Crumble OrElse
                    Not _scanner.TryCrumbleOnce() Then

                    Exit Do
                End If
            Loop

            If (result And BlockContext.LinkResult.Used) = BlockContext.LinkResult.Used Then
                Return incrementalContext
            End If

            Return Nothing
        End Function

        ' Create trees for the module-level declarations (everything except method bodies)
        ' in a source module.
        ' File:Parser.cpp
        ' Lines: 1125 - 1125
        ' HRESULT .Parser::ParseDecls( [ _In_ Scanner* InputStream ] [ ErrorTable* Errors ] [ SourceFile* InputFile ] [  ParseTree::FileBlockStatement** Result ] [ _Inout_ NorlsAllocator* ConditionalCompilationSymbolsStorage ] [ BCSYM_Container* ProjectLevelCondCompScope ] [ _Out_opt_ BCSYM_Container** ConditionalCompilationConstants ] [ _In_ LineMarkerTable* LineMarkerTableForConditionals ] )
        Friend Function ParseCompilationUnit() As CompilationUnitSyntax
            Return ParseWithStackGuard(Of CompilationUnitSyntax)(
                AddressOf Me.ParseCompilationUnitCore,
                Function() SyntaxFactory.CompilationUnit(
                    New SyntaxList(Of VisualBasicSyntaxNode)(),
                    New SyntaxList(Of VisualBasicSyntaxNode)(),
                    New SyntaxList(Of VisualBasicSyntaxNode)(),
                    New SyntaxList(Of VisualBasicSyntaxNode)(),
                    Microsoft.CodeAnalysis.VisualBasic.Syntax.InternalSyntax.SyntaxFactory.EndOfFileToken()))
        End Function

        Friend Function ParseCompilationUnitCore() As CompilationUnitSyntax
            Debug.Assert(_context IsNot Nothing)
            Dim programContext As CompilationUnitContext = DirectCast(_context, CompilationUnitContext)

            GetNextToken()

            While True
                Dim curSyntaxNode As VisualBasicSyntaxNode = Nothing
                Dim incrementalContext = GetCurrentSyntaxNodeIfApplicable(curSyntaxNode)

                If incrementalContext IsNot Nothing Then
                    _context = incrementalContext
                    Dim lastTrivia = curSyntaxNode.LastTriviaIfAny()
                    If lastTrivia IsNot Nothing Then
                        If lastTrivia.Kind = SyntaxKind.EndOfLineTrivia Then
                            ConsumedStatementTerminator(allowLeadingMultilineTrivia:=True)
                            ResetCurrentToken(ScannerState.VBAllowLeadingMultilineTrivia)
                        ElseIf lastTrivia.Kind = SyntaxKind.ColonTrivia Then
                            Debug.Assert(Not _context.IsSingleLine) ' Not handling single-line statements.
                            ConsumedStatementTerminator(
                            allowLeadingMultilineTrivia:=True,
                            possibleFirstStatementOnLine:=PossibleFirstStatementKind.IfPrecededByLineBreak)
                            ResetCurrentToken(If(_allowLeadingMultilineTrivia, ScannerState.VBAllowLeadingMultilineTrivia, ScannerState.VB))
                        End If
                    Else
                        ' If we reuse a label statement, note that it may end with a colon.
                        Dim curNodeLabel As LabelStatementSyntax = TryCast(curSyntaxNode, LabelStatementSyntax)
                        If curNodeLabel IsNot Nothing AndAlso curNodeLabel.ColonToken.Kind = SyntaxKind.ColonToken Then
                            ConsumedStatementTerminator(
                            allowLeadingMultilineTrivia:=True,
                            possibleFirstStatementOnLine:=PossibleFirstStatementKind.IfPrecededByLineBreak)
                        End If
                    End If
                Else
                    ResetCurrentToken(If(_allowLeadingMultilineTrivia, ScannerState.VBAllowLeadingMultilineTrivia, ScannerState.VB))

                    If CurrentToken.IsEndOfParse Then
                        _context.RecoverFromMissingEnd(programContext)
                        Exit While
                    End If

                    Dim statement = _context.Parse()
                    Dim adjustedStatement = AdjustTriviaForMissingTokens(statement)
                    _context = _context.LinkSyntax(adjustedStatement)
                    _context = _context.ResyncAndProcessStatementTerminator(adjustedStatement, lambdaContext:=Nothing)

                End If
            End While

            ' Create program
            Dim terminator = DirectCast(CurrentToken, PunctuationSyntax)
            Debug.Assert(terminator.Kind = SyntaxKind.EndOfFileToken)

            Dim notClosedIfDirectives As ArrayBuilder(Of IfDirectiveTriviaSyntax) = Nothing
            Dim notClosedRegionDirectives As ArrayBuilder(Of RegionDirectiveTriviaSyntax) = Nothing
            Dim haveRegionDirectives As Boolean = False
            Dim notClosedExternalSourceDirective As ExternalSourceDirectiveTriviaSyntax = Nothing
            terminator = _scanner.RecoverFromMissingConditionalEnds(terminator, notClosedIfDirectives, notClosedRegionDirectives, haveRegionDirectives, notClosedExternalSourceDirective)
            Return programContext.CreateCompilationUnit(terminator, notClosedIfDirectives, notClosedRegionDirectives, haveRegionDirectives, notClosedExternalSourceDirective)
        End Function

        Private Function ParseWithStackGuard(Of TNode As VisualBasicSyntaxNode)(parseFunc As Func(Of TNode), defaultFunc As Func(Of TNode)) As TNode
            Debug.Assert(_recursionDepth = 0)
            Dim restorePoint = _scanner.CreateRestorePoint()
            Try
                Return parseFunc()
                ' TODO (DevDiv workitem 966425): Replace exception name test with a type test once the type 
                ' Is available in the PCL
            Catch ex As Exception When ex.GetType().Name = "InsufficientExecutionStackException"
                Return CreateForInsufficientStack(restorePoint, defaultFunc())
            End Try
        End Function

        Private Function CreateForInsufficientStack(Of TNode As VisualBasicSyntaxNode)(ByRef restorePoint As Scanner.RestorePoint, result As TNode) As TNode
            restorePoint.Restore()
            GetNextToken()

            Dim builder = New SyntaxListBuilder(4)
            While CurrentToken.Kind <> SyntaxKind.EndOfFileToken
                builder.Add(CurrentToken)
                GetNextToken()
            End While

            Return result.AddLeadingSyntax(builder.ToList(Of SyntaxToken)(), ERRID.ERR_TooLongOrComplexExpression)
        End Function

        Friend Function ParseExecutableStatement() As StatementSyntax
            Return ParseWithStackGuard(Of StatementSyntax)(
                AddressOf Me.ParseExecutableStatementCore,
                Function() InternalSyntaxFactory.EmptyStatement())
        End Function

        Private Function ParseExecutableStatementCore() As StatementSyntax
            Dim outerContext As New CompilationUnitContext(Me)
            Dim fakeBegin = SyntaxFactory.SubStatement(Nothing, Nothing, InternalSyntaxFactory.MissingKeyword(SyntaxKind.SubKeyword),
                                                  InternalSyntaxFactory.MissingIdentifier(), Nothing, Nothing, Nothing, Nothing, Nothing)
            Dim methodContext = New MethodBlockContext(SyntaxKind.SubBlock, fakeBegin, outerContext)

            GetNextToken()

            _context = methodContext

            Do
                Dim statement = _context.Parse()
                _context = _context.LinkSyntax(statement)
                _context = _context.ResyncAndProcessStatementTerminator(statement, lambdaContext:=Nothing)

            Loop While _context.Level > methodContext.Level AndAlso Not CurrentToken.IsEndOfParse

            _context.RecoverFromMissingEnd(methodContext)

            ' if we have something in method body, just return that thing
            If methodContext.Statements.Count > 0 Then
                Return DirectCast(methodContext.Statements(0), StatementSyntax)
            End If

            ' if body is empty, there must be something that terminated it
            Dim method = DirectCast(outerContext.Statements(0), MethodBlockBaseSyntax)

            If method.Statements.Any Then
                Return DirectCast(method.Statements(0), StatementSyntax)
            End If

            ' if there are no statements in the body, then return End Sub as unexpected.
            Dim unexpectedEnd = ReportSyntaxError(method.End, ERRID.ERR_InvInsideEndsProc)
            Return unexpectedEnd
        End Function

        Private Function ParseBinaryOperator() As SyntaxToken
            Dim result As SyntaxToken = CurrentToken
            Dim nextToken As SyntaxToken = Nothing

            If CurrentToken.Kind = SyntaxKind.GreaterThanToken AndAlso
                PeekToken(1).Kind = SyntaxKind.LessThanToken Then

                nextToken = PeekToken(1)

                ' The pretty lister needs to convert '><' into '<>'. It does this by
                ' looking for the tkNE token, so in the context of binary operators
                ' we return tkNe instead of tkGT-tkLT.

                result = InternalSyntaxFactory.MissingPunctuation(SyntaxKind.LessThanGreaterThanToken)

            ElseIf CurrentToken.Kind = SyntaxKind.EqualsToken Then

                If PeekToken(1).Kind = SyntaxKind.GreaterThanToken Then

                    nextToken = PeekToken(1)

                    ' The pretty lister needs to convert '=>' into '>='. Look at the next
                    ' token to decide.

                    result = InternalSyntaxFactory.MissingPunctuation(SyntaxKind.GreaterThanEqualsToken)

                ElseIf PeekToken(1).Kind = SyntaxKind.LessThanToken Then

                    nextToken = PeekToken(1)

                    result = InternalSyntaxFactory.MissingPunctuation(SyntaxKind.LessThanEqualsToken)

                End If

            End If

            If nextToken IsNot Nothing Then
                result = result.AddLeadingSyntax(SyntaxList.List(CurrentToken, nextToken), ERRID.ERR_ExpectedRelational)
                GetNextToken()
            End If

            GetNextToken()
            'eat leading EOL tokens because we allow implicit line continuations after binary operators
            TryEatNewLine()

            Return result
        End Function

        '
        '============ Methods for parsing general syntactic constructs. =======
        '

        ' /*********************************************************************
        ' *
        ' * Function:
        ' *     Parser::ParseDeclarationStatement
        ' *
        ' * Purpose:
        ' *     Parse a declaration statement, at file, namespace, or type level.
        ' *     Current token should be set to current statement to be parsed.
        ' *
        ' **********************************************************************/
        Friend Function ParseDeclarationStatement() As StatementSyntax
            Dim oldHadImplicitLineContinuation = _hadImplicitLineContinuation
            Dim oldHadLineContinuationComment = _hadLineContinuationComment

            Try
                _hadImplicitLineContinuation = False
                _hadLineContinuationComment = False

                Dim statementSyntax = ParseDeclarationStatementInternal()

                Debug.Assert(Not _hadLineContinuationComment OrElse _hadImplicitLineContinuation)
                If _hadImplicitLineContinuation Then
                    Dim original = statementSyntax
                    statementSyntax = CheckFeatureAvailability(Feature.LineContinuation, statementSyntax)

                    If original Is statementSyntax AndAlso _hadLineContinuationComment Then
                        statementSyntax = CheckFeatureAvailability(Feature.LineContinuationComments, statementSyntax)
                    End If
                End If

                Return statementSyntax
            Finally
                _hadImplicitLineContinuation = oldHadImplicitLineContinuation
                _hadLineContinuationComment = oldHadLineContinuationComment
            End Try
        End Function

        Friend Function ParseDeclarationStatementInternal() As StatementSyntax
            _cancellationToken.ThrowIfCancellationRequested()

            ' ParseEnumMember is now handled below with case NodeKind.Identifier
            ' ParseInterfaceGroupStatement is now handled by InterfaceBlockContext
            ' ParsePropertyOrEventGroupStatement is now handed by ParsePropertyAccessor and ParseEventAccessor

            Select Case CurrentToken.Kind

                Case SyntaxKind.LessThanToken
                    ' If the attribute specifier includes "Module" or "Assembly",
                    ' it's a standalone attribute statement. Otherwise, it is
                    ' associated with a particular declaration.

                    Dim nextToken As SyntaxToken = PeekToken(1)

                    If IsContinuableEOL(1) Then
                        nextToken = PeekToken(2)
                    End If

                    Dim kind As SyntaxKind = Nothing
                    If TryTokenAsKeyword(nextToken, kind) AndAlso (kind = SyntaxKind.AssemblyKeyword OrElse
                        kind = SyntaxKind.ModuleKeyword) Then
                        ' Attribute statements can appear only at file level before any
                        ' declarations or option statements.

                        Dim attributes = ParseAttributeLists(True)

                        Return SyntaxFactory.AttributesStatement(attributes)
                    End If

                    Return ParseSpecifierDeclaration()

                Case SyntaxKind.LessThanGreaterThanToken
                    Dim attributes = ParseEmptyAttributeLists()
                    Return ParseSpecifierDeclaration(attributes)

                Case SyntaxKind.PrivateKeyword,
                    SyntaxKind.ProtectedKeyword,
                    SyntaxKind.PublicKeyword,
                    SyntaxKind.FriendKeyword,
                    SyntaxKind.MustInheritKeyword,
                    SyntaxKind.NotOverridableKeyword,
                    SyntaxKind.OverridableKeyword,
                    SyntaxKind.MustOverrideKeyword,
                    SyntaxKind.NotInheritableKeyword,
                    SyntaxKind.PartialKeyword,
                    SyntaxKind.StaticKeyword,
                    SyntaxKind.SharedKeyword,
                    SyntaxKind.ShadowsKeyword,
                    SyntaxKind.WithEventsKeyword,
                    SyntaxKind.OverloadsKeyword,
                    SyntaxKind.OverridesKeyword,
                    SyntaxKind.ConstKeyword,
                    SyntaxKind.DimKeyword,
                    SyntaxKind.ReadOnlyKeyword,
                    SyntaxKind.WriteOnlyKeyword,
                    SyntaxKind.WideningKeyword,
                    SyntaxKind.NarrowingKeyword,
                    SyntaxKind.DefaultKeyword
                    Return ParseSpecifierDeclaration()

                Case SyntaxKind.EnumKeyword
                    Return ParseEnumStatement()

                Case SyntaxKind.InheritsKeyword,
                    SyntaxKind.ImplementsKeyword
                    Return ParseInheritsImplementsStatement(Nothing, Nothing)

                Case SyntaxKind.ImportsKeyword
                    Return ParseImportsStatement(Nothing, Nothing)

                Case SyntaxKind.NamespaceKeyword
                    ' Error check moved to ParseNamespaceStatement
                    Return ParseNamespaceStatement(Nothing, Nothing)

                Case SyntaxKind.ModuleKeyword, SyntaxKind.ClassKeyword, SyntaxKind.StructureKeyword, SyntaxKind.InterfaceKeyword
                    ' Error check moved to ParseTypeStatement
                    Return ParseTypeStatement()

                Case SyntaxKind.DeclareKeyword
                    Return ParseProcDeclareStatement(Nothing, Nothing)

                Case SyntaxKind.EventKeyword
                    ' Custom Event is now handled when processing identifiers because Custom is parsed as a modifier
                    Return ParseEventDefinition(Nothing, Nothing)

                Case SyntaxKind.DelegateKeyword
                    Return ParseDelegateStatement(Nothing, Nothing)

                ' These end the module level declarations and begin
                ' the procedure definitions.

                Case SyntaxKind.SubKeyword
                    Return ParseSubStatement(Nothing, Nothing)

                Case SyntaxKind.FunctionKeyword
                    Return ParseFunctionStatement(Nothing, Nothing)

                Case SyntaxKind.OperatorKeyword
                    Return ParseOperatorStatement(Nothing, Nothing)

                Case SyntaxKind.PropertyKeyword
                    Return ParsePropertyDefinition(Nothing, Nothing)

                Case SyntaxKind.EmptyToken
                    Return ParseEmptyStatement()

                Case SyntaxKind.ColonToken,
                    SyntaxKind.StatementTerminatorToken
                    Debug.Assert(False, "Unexpected terminator: " & CurrentToken.Kind.ToString())
                    Return ParseStatementInMethodBodyInternal()

                Case SyntaxKind.IntegerLiteralToken
                    If IsFirstStatementOnLine(CurrentToken) Then
                        Return ParseLabel()
                    End If
                    Return ReportUnrecognizedStatementError(ERRID.ERR_Syntax)

                Case SyntaxKind.IdentifierToken
                    If Context.BlockKind = SyntaxKind.EnumBlock Then
                        Return ParseEnumMemberOrLabel(Nothing)
                    End If

                    ' Enables better error for wrong uses of the "Custom" modifier
                    Dim contextualKind As SyntaxKind = Nothing

                    If TryIdentifierAsContextualKeyword(CurrentToken, contextualKind) Then
                        If contextualKind = SyntaxKind.CustomKeyword Then
                            Return ParseCustomEventDefinition(Nothing, Nothing)
                        ElseIf contextualKind = SyntaxKind.TypeKeyword Then
                            ' "Type" is now "Structure"
                            Return ReportUnrecognizedStatementError(ERRID.ERR_ObsoleteStructureNotType)
                        ElseIf contextualKind = SyntaxKind.AsyncKeyword OrElse contextualKind = SyntaxKind.IteratorKeyword Then
                            Return ParseSpecifierDeclaration()
                        End If
                    End If

                    ' The following token is a keyword that starts declaration, so the current token (identifier)
                    ' is probably an incomplete specifier. Let's not parse it as a statement it will certainly be an error.
                    Dim statement = ParsePossibleDeclarationStatement()
                    If statement IsNot Nothing Then
                        Return statement
                    End If

                    If Context.BlockKind = SyntaxKind.CompilationUnit Then
                        Return ParseStatementInMethodBodyInternal()
                    End If

                    If ShouldParseAsLabel() Then
                        Return ParseLabel()
                    Else
                        Return ReportUnrecognizedStatementError(ERRID.ERR_ExpectedDeclaration)
                    End If

                Case SyntaxKind.EndKeyword
                    Return ParseGroupEndStatement()

                Case SyntaxKind.OptionKeyword
                    Return ParseOptionStatement(Nothing, Nothing)

                Case SyntaxKind.AddHandlerKeyword
                    Return ParsePropertyOrEventAccessor(SyntaxKind.AddHandlerAccessorStatement, Nothing, Nothing)

                Case SyntaxKind.RemoveHandlerKeyword
                    Return ParsePropertyOrEventAccessor(SyntaxKind.RemoveHandlerAccessorStatement, Nothing, Nothing)

                Case SyntaxKind.RaiseEventKeyword
                    Return ParsePropertyOrEventAccessor(SyntaxKind.RaiseEventAccessorStatement, Nothing, Nothing)

                Case SyntaxKind.GetKeyword
                    Return ParsePropertyOrEventAccessor(SyntaxKind.GetAccessorStatement, Nothing, Nothing)

                Case SyntaxKind.SetKeyword
                    Return ParsePropertyOrEventAccessor(SyntaxKind.SetAccessorStatement, Nothing, Nothing)

                Case SyntaxKind.GlobalKeyword
                    ' The following token is a keyword that starts declaration, so the current token (global)
                    ' shouldn't be parsed as a statement. This might happen when a member declaration 
                    ' immediately follows "Namespace Global" without a new line or if the user incorrectly 
                    ' uses Global as a modifier.
                    Dim statement = ParsePossibleDeclarationStatement()
                    If statement IsNot Nothing Then
                        Return statement
                    End If
                    Return ParseStatementInMethodBodyInternal()

                Case Else
                    ' misplaced statement errors are reported by the context
                    Return ParseStatementInMethodBodyInternal()
            End Select

        End Function

        Private Function ParsePossibleDeclarationStatement() As StatementSyntax
            Dim possibleDeclarationStart = PeekToken(1).Kind
            If SyntaxFacts.CanStartSpecifierDeclaration(possibleDeclarationStart) OrElse
               SyntaxFacts.IsSpecifier(possibleDeclarationStart) Then

                Dim idf = CurrentToken
                GetNextToken()

                Return ParseSpecifierDeclaration().AddLeadingSyntax(idf, ERRID.ERR_ExpectedDeclaration)
            Else
                Return Nothing
            End If
        End Function

        ' /*********************************************************************
        ' *
        ' * Function:
        ' *     Parser::ParseStatementInMethodBody
        ' *
        ' * Purpose:
        ' *     Parses a statement that can occur inside a method body.
        ' *
        ' **********************************************************************/
        ' File:Parser.cpp
        ' Lines: 2606 - 2606
        ' .Parser::ParseStatementInMethodBody( [ _Inout_ bool& ErrorInConstruct ] )
        Friend Function ParseStatementInMethodBody() As StatementSyntax
            Dim oldHadImplicitLineContinuation = _hadImplicitLineContinuation
            Dim oldHadLineContinuationComment = _hadLineContinuationComment

            Try
                _hadImplicitLineContinuation = False
                _hadLineContinuationComment = False

                Dim statementSyntax = ParseStatementInMethodBodyInternal()

                Debug.Assert(Not _hadLineContinuationComment OrElse _hadImplicitLineContinuation)
                If _hadImplicitLineContinuation Then
                    Dim original = statementSyntax
                    statementSyntax = CheckFeatureAvailability(Feature.LineContinuation, statementSyntax)

                    If original Is statementSyntax AndAlso _hadLineContinuationComment Then
                        statementSyntax = CheckFeatureAvailability(Feature.LineContinuationComments, statementSyntax)
                    End If
                End If

                Return statementSyntax
            Finally
                _hadImplicitLineContinuation = oldHadImplicitLineContinuation
                _hadLineContinuationComment = oldHadLineContinuationComment
            End Try
        End Function

        Friend Function ParseStatementInMethodBodyInternal() As StatementSyntax

            Try
                _recursionDepth += 1
                If _recursionDepth >= MaxUncheckedRecursionDepth Then
                    PortableShim.RuntimeHelpers.EnsureSufficientExecutionStack()
                End If

                Return ParseStatementInMethodBodyCore()
            Finally
                _recursionDepth -= 1
            End Try
        End Function

        Private Function ParseStatementInMethodBodyCore() As StatementSyntax
            _cancellationToken.ThrowIfCancellationRequested()

            Select Case CurrentToken.Kind

                Case SyntaxKind.GoToKeyword
                    Return ParseGotoStatement()

                Case SyntaxKind.CaseKeyword
                    Return ParseCaseStatement()

                Case SyntaxKind.SelectKeyword
                    Return ParseSelectStatement()

                Case SyntaxKind.WithKeyword, SyntaxKind.WhileKeyword
                    Return ParseExpressionBlockStatement()

                Case SyntaxKind.UsingKeyword
                    Return ParseUsingStatement()

                Case SyntaxKind.SyncLockKeyword
                    Return ParseExpressionBlockStatement()

                Case SyntaxKind.TryKeyword
                    Return ParseTry()

                Case SyntaxKind.CatchKeyword
                    Return ParseCatch()

                Case SyntaxKind.FinallyKeyword
                    Return ParseFinally()

                Case SyntaxKind.IfKeyword
                    Return ParseIfStatement()

                'TODO - davidsch - In C++ code there is a call to GreedilyParseColonSeparatedStatements.  Why?

                Case SyntaxKind.ElseKeyword
                    If PeekToken(1).Kind = SyntaxKind.IfKeyword Then
                        Return ParseElseIfStatement()
                    Else
                        Return ParseElseStatement()
                    End If

                Case SyntaxKind.ElseIfKeyword
                    Return ParseElseIfStatement()

                Case SyntaxKind.DoKeyword
                    Return ParseDoStatement()

                Case SyntaxKind.LoopKeyword
                    Return ParseLoopStatement()

                Case SyntaxKind.ForKeyword
                    Return ParseForStatement()

                Case SyntaxKind.NextKeyword
                    Return ParseNextStatement()

                Case SyntaxKind.EndIfKeyword, SyntaxKind.WendKeyword
                    ' If ... Endif are anachronistic
                    ' While...Wend are anachronistic
                    Return ParseAnachronisticStatement()

                Case SyntaxKind.EndKeyword
                    Return ParseEndStatement()

                Case SyntaxKind.ReturnKeyword
                    Return ParseReturnStatement()

                Case SyntaxKind.StopKeyword
                    Return ParseStopOrEndStatement()

                Case SyntaxKind.ContinueKeyword
                    Return ParseContinueStatement()

                Case SyntaxKind.ExitKeyword
                    Return ParseExitStatement()

                Case SyntaxKind.OnKeyword
                    Return ParseOnErrorStatement()

                Case SyntaxKind.ResumeKeyword
                    Return ParseResumeStatement()

                Case SyntaxKind.CallKeyword
                    Return ParseCallStatement()

                Case SyntaxKind.RaiseEventKeyword
                    Return ParseRaiseEventStatement()

                Case SyntaxKind.ReDimKeyword
                    Return ParseRedimStatement()

                Case SyntaxKind.AddHandlerKeyword, SyntaxKind.RemoveHandlerKeyword
                    Return ParseHandlerStatement()

                Case SyntaxKind.PartialKeyword,
                 SyntaxKind.PrivateKeyword,
                 SyntaxKind.ProtectedKeyword,
                 SyntaxKind.PublicKeyword,
                 SyntaxKind.FriendKeyword,
                 SyntaxKind.NotOverridableKeyword,
                 SyntaxKind.OverridableKeyword,
                 SyntaxKind.MustInheritKeyword,
                 SyntaxKind.MustOverrideKeyword,
                 SyntaxKind.StaticKeyword,
                 SyntaxKind.SharedKeyword,
                 SyntaxKind.ShadowsKeyword,
                 SyntaxKind.WithEventsKeyword,
                 SyntaxKind.OverloadsKeyword,
                 SyntaxKind.OverridesKeyword,
                 SyntaxKind.ConstKeyword,
                 SyntaxKind.DimKeyword,
                 SyntaxKind.WideningKeyword,
                 SyntaxKind.NarrowingKeyword,
                 SyntaxKind.DefaultKeyword,
                 SyntaxKind.ReadOnlyKeyword,
                 SyntaxKind.WriteOnlyKeyword,
                 SyntaxKind.LessThanToken
                    ' ParseSpecifierDeclaration parses the way we want.
                    ' Move error check to ExecutableStatementContext

                    Dim attributes As SyntaxList(Of AttributeListSyntax) = Nothing

                    If CurrentToken.Kind = SyntaxKind.LessThanToken Then
                        attributes = ParseAttributeLists(allowFileLevelAttributes:=False)
                    End If

                    Dim modifiers = ParseSpecifiers()

                    If Not modifiers.Any(SyntaxKind.DimKeyword, SyntaxKind.ConstKeyword) Then
                        ' cover the case that this is an invalid variable declaration, e.g.
                        ' Dim Namespace as Integer
                        ' this is esp. important for the keywords that would be handled in the select below.
                        ' do not treat this as variable declarations if the modifiers are used for 
                        ' sub, function, operator or property declarations. See Parser.cpp, Line 4256
                        Select Case CurrentToken.Kind
                            Case SyntaxKind.SubKeyword,
                                SyntaxKind.ClassKeyword,
                                SyntaxKind.EnumKeyword,
                                SyntaxKind.StructureKeyword,
                                SyntaxKind.InterfaceKeyword,
                                SyntaxKind.FunctionKeyword,
                                SyntaxKind.OperatorKeyword,
                                SyntaxKind.PropertyKeyword,
                                SyntaxKind.EventKeyword
                                Return ParseSpecifierDeclaration(attributes, modifiers)

                            Case SyntaxKind.IdentifierToken
                                ' Check if begins event
                                Dim contextualKind As SyntaxKind = Nothing

                                If TryIdentifierAsContextualKeyword(CurrentToken, contextualKind) Then
                                    If contextualKind = SyntaxKind.CustomKeyword AndAlso PeekToken(1).Kind = SyntaxKind.EventKeyword Then
                                        Return ParseSpecifierDeclaration(attributes, modifiers)
                                    End If
                                End If
                        End Select
                    End If

                    Return ParseVarDeclStatement(attributes, modifiers)

                Case SyntaxKind.SetKeyword, SyntaxKind.LetKeyword
                    Return ParseAssignmentStatement()

                Case SyntaxKind.ErrorKeyword
                    Return ParseError()

                Case SyntaxKind.ThrowKeyword
                    Return ParseThrowStatement()

                Case SyntaxKind.IntegerLiteralToken
                    If IsFirstStatementOnLine(CurrentToken) Then
                        Return ParseLabel()
                    End If

                Case SyntaxKind.IdentifierToken
                    'TODO Move all of this code to ParseIdentifier

                    If ShouldParseAsLabel() Then
                        Return ParseLabel()
                    End If

                    ' Check for a non-reserved keyword that can start
                    ' a special syntactic construct. Such identifiers are treated as keywords
                    ' unless the statement looks like an assignment statement.
                    Dim contextualKind As SyntaxKind = Nothing

                    If TryIdentifierAsContextualKeyword(CurrentToken, contextualKind) Then
                        If contextualKind = SyntaxKind.MidKeyword Then
                            ' it can only possibly start a mid statement assignment if Mid/Mid$ is followed by a "(".
                            ' However this will now always recognize any method call with this identifier as a mid statement,
                            ' as well as array accesses named mid. 
                            If PeekToken(1).Kind = SyntaxKind.OpenParenToken Then
                                Return ParseMid()
                            End If

                        ElseIf contextualKind = SyntaxKind.CustomKeyword AndAlso PeekToken(1).Kind = SyntaxKind.EventKeyword Then ' BeginsEvent
                            Return ParseSpecifierDeclaration()

                        ElseIf contextualKind = SyntaxKind.AsyncKeyword OrElse contextualKind = SyntaxKind.IteratorKeyword Then

                            Dim nextToken = PeekToken(1)

                            If SyntaxFacts.IsSpecifier(nextToken.Kind) OrElse SyntaxFacts.CanStartSpecifierDeclaration(nextToken.Kind) Then
                                Return ParseSpecifierDeclaration()
                            End If

                        ElseIf contextualKind = SyntaxKind.AwaitKeyword AndAlso
                               Context.IsWithinAsyncMethodOrLambda Then
                            Return ParseAwaitStatement()

                        ElseIf contextualKind = SyntaxKind.YieldKeyword AndAlso
                               Context.IsWithinIteratorMethodOrLambdaOrProperty Then
                            Return ParseYieldStatement()

                        End If
                    End If

                    Return ParseAssignmentOrInvocationStatement()

                Case SyntaxKind.DotToken,
                        SyntaxKind.ExclamationToken,
                        SyntaxKind.MyBaseKeyword,
                        SyntaxKind.MyClassKeyword,
                        SyntaxKind.MeKeyword,
                        SyntaxKind.GlobalKeyword,
                        SyntaxKind.ShortKeyword,
                        SyntaxKind.UShortKeyword,
                        SyntaxKind.IntegerKeyword,
                        SyntaxKind.UIntegerKeyword,
                        SyntaxKind.LongKeyword,
                        SyntaxKind.ULongKeyword,
                        SyntaxKind.DecimalKeyword,
                        SyntaxKind.SingleKeyword,
                        SyntaxKind.DoubleKeyword,
                        SyntaxKind.SByteKeyword,
                        SyntaxKind.ByteKeyword,
                        SyntaxKind.BooleanKeyword,
                        SyntaxKind.CharKeyword,
                        SyntaxKind.DateKeyword,
                        SyntaxKind.StringKeyword,
                        SyntaxKind.VariantKeyword,
                        SyntaxKind.ObjectKeyword,
                        SyntaxKind.DirectCastKeyword,
                        SyntaxKind.TryCastKeyword,
                        SyntaxKind.CTypeKeyword,
                        SyntaxKind.CBoolKeyword,
                        SyntaxKind.CDateKeyword,
                        SyntaxKind.CDblKeyword,
                        SyntaxKind.CSByteKeyword,
                        SyntaxKind.CByteKeyword,
                        SyntaxKind.CCharKeyword,
                        SyntaxKind.CShortKeyword,
                        SyntaxKind.CUShortKeyword,
                        SyntaxKind.CIntKeyword,
                        SyntaxKind.CUIntKeyword,
                        SyntaxKind.CLngKeyword,
                        SyntaxKind.CULngKeyword,
                        SyntaxKind.CSngKeyword,
                        SyntaxKind.CStrKeyword,
                        SyntaxKind.CDecKeyword,
                        SyntaxKind.CObjKeyword,
                        SyntaxKind.GetTypeKeyword,
                        SyntaxKind.GetXmlNamespaceKeyword
                    Return ParseAssignmentOrInvocationStatement()

                Case SyntaxKind.EmptyToken
                    Return ParseEmptyStatement()

                Case SyntaxKind.ColonToken,
                    SyntaxKind.StatementTerminatorToken
                    Debug.Assert(False, "Unexpected terminator: " & CurrentToken.Kind.ToString())

                Case SyntaxKind.EraseKeyword
                    Return ParseErase()

                Case SyntaxKind.GetKeyword
                    If (IsValidStatementTerminator(PeekToken(1)) OrElse PeekToken(1).Kind = SyntaxKind.OpenParenToken) AndAlso
                       Context.IsWithin(SyntaxKind.SetAccessorBlock, SyntaxKind.GetAccessorBlock) Then

                        Return ParsePropertyOrEventAccessor(SyntaxKind.GetAccessorStatement, Nothing, Nothing)
                    Else
                        Return ReportUnrecognizedStatementError(ERRID.ERR_ObsoleteGetStatement)
                    End If

                Case SyntaxKind.GosubKeyword
                    Return ParseAnachronisticStatement()

                'TODO - Move the check below ExecutableStatementContext.ProcessStatement

                Case SyntaxKind.InheritsKeyword,
                        SyntaxKind.ImplementsKeyword,
                        SyntaxKind.OptionKeyword,
                        SyntaxKind.ImportsKeyword,
                        SyntaxKind.DeclareKeyword,
                        SyntaxKind.DelegateKeyword,
                        SyntaxKind.InterfaceKeyword,
                        SyntaxKind.PropertyKeyword,
                        SyntaxKind.SubKeyword,
                        SyntaxKind.FunctionKeyword,
                        SyntaxKind.OperatorKeyword,
                        SyntaxKind.EventKeyword,
                        SyntaxKind.NamespaceKeyword,
                        SyntaxKind.ClassKeyword,
                        SyntaxKind.StructureKeyword,
                        SyntaxKind.EnumKeyword,
                        SyntaxKind.ModuleKeyword
                    ' This used to return a BadStatement with ERRID_InvInsideEndsProc.
                    ' Just delegate to ParseDeclarationStatement and let the context add the error
                    Return ParseDeclarationStatementInternal()

                Case SyntaxKind.QuestionToken

                    If CanStartConsequenceExpression(Me.PeekToken(1).Kind, qualified:=False) Then
                        Return ParseAssignmentOrInvocationStatement()
                    Else
                        Return ParsePrintStatement()
                    End If

                Case Else
                    If CanFollowStatement(CurrentToken) Then
                        ' It's an error for a single-statement lambda to be empty, e.g. "Console.WriteLine(Sub())"
                        ' But we're not in the best position to report that error, because we don't know span locations &c.
                        ' So what we'll do is return an empty statement. Inside ParseStatementLambda it catches the case
                        ' where the first statement is empty and reports an error. It also catches the case where the
                        ' first statement is non-empty and is followed by a colon. Therefore, if we encounter this
                        ' branch we're in right now, then we'll definitely return to ParseStatementLambda / single-line,
                        ' and we'll definitely report a good and appropriate error. The error won't be lost!
                        Return InternalSyntaxFactory.EmptyStatement
                    End If
            End Select

            'TODO - Remove when select is fully implemented
            Return ReportUnrecognizedStatementError(ERRID.ERR_Syntax)
        End Function

        Private Function ParseEmptyStatement() As EmptyStatementSyntax
            Debug.Assert(CurrentToken.Kind = SyntaxKind.EmptyToken)
            Dim emptyToken = DirectCast(CurrentToken, PunctuationSyntax)
            GetNextToken()
            Return InternalSyntaxFactory.EmptyStatement(emptyToken)
        End Function

        '
        '============ Methods for parsing declaration constructs ============
        '

        ' /*********************************************************************
        ' *
        ' * Function:
        ' *     Parser::ParseSpecifierDeclaration
        ' *
        ' * Purpose:
        ' *
        ' **********************************************************************/
        ' File:Parser.cpp
        ' Lines: 4184 - 4184
        ' Statement* .Parser::ParseSpecifierDeclaration( [ _Inout_ bool& ErrorInConstruct ] )
        Private Function ParseSpecifierDeclaration() As StatementSyntax
            Dim attributes As SyntaxList(Of AttributeListSyntax) = Nothing

            If CurrentToken.Kind = SyntaxKind.LessThanToken Then
                attributes = ParseAttributeLists(False)
            End If

            Return ParseSpecifierDeclaration(attributes)
        End Function

        Private Function ParseSpecifierDeclaration(attributes As SyntaxList(Of AttributeListSyntax)) As StatementSyntax
            Dim modifiers = ParseSpecifiers()
            Return ParseSpecifierDeclaration(attributes, modifiers)
        End Function

        Private Function ParseSpecifierDeclaration(
            attributes As SyntaxList(Of AttributeListSyntax),
            modifiers As SyntaxList(Of KeywordSyntax)
        ) As StatementSyntax
            Dim statement As StatementSyntax = Nothing

            ' Current token set to token after the last specifier
            Select Case (CurrentToken.Kind)

                Case SyntaxKind.PropertyKeyword
                    statement = ParsePropertyDefinition(attributes, modifiers)

                Case SyntaxKind.IdentifierToken
                    If Context.BlockKind = SyntaxKind.EnumBlock AndAlso Not modifiers.Any Then
                        statement = ParseEnumMemberOrLabel(attributes)
                    Else
                        Dim keyword As KeywordSyntax = Nothing
                        If TryIdentifierAsContextualKeyword(CurrentToken, keyword) Then
                            If keyword.Kind = SyntaxKind.CustomKeyword Then
                                Return ParseCustomEventDefinition(attributes, modifiers)

                            ElseIf keyword.Kind = SyntaxKind.TypeKeyword Then
                                Dim nextToken = PeekToken(1)
                                If nextToken.Kind = SyntaxKind.IdentifierToken AndAlso
                                IsValidStatementTerminator(PeekToken(2)) AndAlso
                                modifiers.AnyAndOnly(SyntaxKind.PublicKeyword, SyntaxKind.ProtectedKeyword, SyntaxKind.FriendKeyword, SyntaxKind.PrivateKeyword) Then
                                    ' Type is now Structure
                                    statement = ReportUnrecognizedStatementError(ERRID.ERR_ObsoleteStructureNotType, attributes, modifiers)
                                    Exit Select
                                End If
                            End If
                        End If

                        ' Dim or Const declaration.
                        statement = ParseVarDeclStatement(attributes, modifiers)
                    End If

                Case SyntaxKind.EnumKeyword
                    statement = ParseEnumStatement(attributes, modifiers)

                Case SyntaxKind.ModuleKeyword, SyntaxKind.ClassKeyword, SyntaxKind.StructureKeyword, SyntaxKind.InterfaceKeyword
                    statement = ParseTypeStatement(attributes, modifiers)

                Case SyntaxKind.DeclareKeyword
                    statement = ParseProcDeclareStatement(attributes, modifiers)

                Case SyntaxKind.EventKeyword
                    statement = ParseEventDefinition(attributes, modifiers)

                Case SyntaxKind.SubKeyword
                    statement = ParseSubStatement(attributes, modifiers)

                Case SyntaxKind.FunctionKeyword
                    statement = ParseFunctionStatement(attributes, modifiers)

                Case SyntaxKind.OperatorKeyword
                    statement = ParseOperatorStatement(attributes, modifiers)

                Case SyntaxKind.DelegateKeyword
                    statement = ParseDelegateStatement(attributes, modifiers)

                Case SyntaxKind.AddHandlerKeyword
                    statement = ParsePropertyOrEventAccessor(SyntaxKind.AddHandlerAccessorStatement, attributes, modifiers)

                Case SyntaxKind.RemoveHandlerKeyword
                    statement = ParsePropertyOrEventAccessor(SyntaxKind.RemoveHandlerAccessorStatement, attributes, modifiers)

                Case SyntaxKind.RaiseEventKeyword
                    statement = ParsePropertyOrEventAccessor(SyntaxKind.RaiseEventAccessorStatement, attributes, modifiers)

                Case SyntaxKind.GetKeyword
                    statement = ParsePropertyOrEventAccessor(SyntaxKind.GetAccessorStatement, attributes, modifiers)

                Case SyntaxKind.SetKeyword
                    statement = ParsePropertyOrEventAccessor(SyntaxKind.SetAccessorStatement, attributes, modifiers)

                ' InheritsKeyword, ImplementsKeyword, ImportsKeyword, NamespaceKeyword, OptionKeyword are all
                ' error cases.  Parse the statement anyway. The statement will report that the attributes or modifiers
                ' are not allowed.
                Case SyntaxKind.InheritsKeyword,
                    SyntaxKind.ImplementsKeyword
                    statement = ParseInheritsImplementsStatement(attributes, modifiers)

                Case SyntaxKind.ImportsKeyword
                    statement = ParseImportsStatement(attributes, modifiers)

                Case SyntaxKind.NamespaceKeyword
                    statement = ParseNamespaceStatement(attributes, modifiers)

                Case SyntaxKind.OptionKeyword
                    statement = ParseOptionStatement(attributes, modifiers)

                Case Else

                    ' Error recovery. Try to give a more descriptive error
                    ' depending on what we're currently at and possibly recover.
                    '
                    Select Case Context.BlockKind
                        Case _
                            SyntaxKind.ModuleBlock,
                            SyntaxKind.StructureBlock,
                            SyntaxKind.InterfaceBlock,
                            SyntaxKind.ClassBlock,
                            SyntaxKind.EnumBlock,
                            SyntaxKind.PropertyBlock,
                            SyntaxKind.NamespaceBlock,
                            SyntaxKind.CompilationUnit

                            ' if it's legal to declare a member in the current context then this statement should
                            ' be an IncompleteMemberSyntax

                            If attributes.Any AndAlso Not modifiers.Any Then
                                ' attributes without a modifier should report 
                                ' "Attribute specifier is not a complete statement. Use a line continuation to apply the 
                                ' attribute to the following statement."
                                ' this error usually get's reported within "ParseVarDeclStatement", which will not be called
                                ' in this path
                                statement = ReportUnrecognizedStatementError(ERRID.ERR_StandaloneAttribute, attributes, modifiers)

                            ElseIf modifiers.Any AndAlso CurrentToken.IsKeyword Then
                                ' if there is a keyword following one or more modifiers, report invalid use of keyword
                                statement = ReportUnrecognizedStatementError(ERRID.ERR_InvalidUseOfKeyword, attributes, modifiers, forceErrorOnFirstToken:=True)

                            Else
                                ' fallback: report missing identifier.

                                ' add a missing identifier token to report the error on
                                statement = ReportUnrecognizedStatementError(ERRID.ERR_ExpectedIdentifier, attributes, modifiers, createMissingIdentifier:=True)
                            End If

                        Case Else

                            ' if it cannot be a member (inside a method body) this statement should be a variable 
                            ' declaration (with a missing identifier)
                            statement = ParseVarDeclStatement(attributes, modifiers)
                    End Select
            End Select

            Return statement
        End Function

        ' /*********************************************************************
        ' *
        ' * Function:
        ' *     Parser::ParseEnumStatement
        ' *
        ' * Purpose:
        ' *     Parses: Enum <ident>
        ' *
        ' **********************************************************************/
        ' File:Parser.cpp
        ' Lines: 4352 - 4352
        ' EnumTypeStatement* .Parser::ParseEnumStatement( [ ParseTree::AttributeSpecifierList* Attributes ] [ ParseTree::SpecifierList* Specifiers ] [ Token* Start ] [ _Inout_ bool& ErrorInConstruct ] )
        Private Function ParseEnumStatement(
                  Optional attributes As SyntaxList(Of AttributeListSyntax) = Nothing,
                  Optional modifiers As SyntaxList(Of KeywordSyntax) = Nothing
        ) As EnumStatementSyntax
            Debug.Assert(CurrentToken.Kind = SyntaxKind.EnumKeyword, "ParseEnumStatement called on the wrong token.")

            Dim enumKeyword As KeywordSyntax = DirectCast(CurrentToken, KeywordSyntax)
            Dim optionalUnderlyingType As AsClauseSyntax = Nothing

            GetNextToken() ' Get Off ENUM

            Dim identifier = ParseIdentifier()

            If CurrentToken.Kind = SyntaxKind.OpenParenToken Then
                ' Enums cannot be generic
                Dim genericParameters = ReportSyntaxError(ParseGenericParameters, ERRID.ERR_GenericParamsOnInvalidMember)
                identifier = identifier.AddTrailingSyntax(genericParameters)
            End If

            If identifier.ContainsDiagnostics Then
                identifier = identifier.AddTrailingSyntax(ResyncAt({SyntaxKind.AsKeyword}))
            End If

            If CurrentToken.Kind = SyntaxKind.AsKeyword Then
                Dim asKeyword = DirectCast(CurrentToken, KeywordSyntax)

                GetNextToken() ' get off AS

                Dim typeName = ParseTypeName()

                If typeName.ContainsDiagnostics Then
                    typeName = typeName.AddTrailingSyntax(ResyncAt())
                End If

                optionalUnderlyingType = SyntaxFactory.SimpleAsClause(asKeyword, Nothing, typeName)
            End If

            Dim statement As EnumStatementSyntax = SyntaxFactory.EnumStatement(attributes, modifiers, enumKeyword, identifier, optionalUnderlyingType)

            Return statement
        End Function

        ' /*********************************************************************
        ' *
        ' * Function:
        ' *     Parser::ParseEnumMember
        ' *
        ' * Purpose:
        ' *     Parses an enum member definition.
        ' *
        ' *     Does NOT advance to next line so caller can recover from errors.
        ' *
        ' **********************************************************************/

        ' File:Parser.cpp
        ' Lines: 4438 - 4438
        ' Statement* .Parser::ParseEnumMember( [ _Inout_ bool& ErrorInConstruct ] )

        Private Function ParseEnumMemberOrLabel(attributes As SyntaxList(Of AttributeListSyntax)) As StatementSyntax

            If Not attributes.Any() AndAlso ShouldParseAsLabel() Then
                Return ParseLabel()
            End If

            ' The current token should be an Identifier
            ' The Dev10 code used to look ahead to see if the statement was a declaration to exit out of en enum declaration.
            ' The new parser calls ParseEnumMember from ParseDeclaration so this look ahead is not necessary.  The enum block
            ' parsing will terminate when the bad statement is added to the enum block context.

            ' Check to see if this construct is a valid module-level declaration.
            ' If it is, end the current enum context and reparse the statement.
            ' (This case is important for automatic end insertion.)

            Dim ident As IdentifierTokenSyntax = ParseIdentifier()

            If ident.ContainsDiagnostics Then
                ident = ident.AddTrailingSyntax(ResyncAt({SyntaxKind.EqualsToken}))
            End If

            ' See if there is an expression

            Dim initializer As EqualsValueSyntax = Nothing
            Dim optionalEquals As PunctuationSyntax = Nothing
            Dim expr As ExpressionSyntax = Nothing

            If TryGetTokenAndEatNewLine(SyntaxKind.EqualsToken, optionalEquals) Then

                expr = ParseExpressionCore()

                If expr.ContainsDiagnostics Then
                    ' Resync at EOS so we don't get any more errors.
                    expr = ResyncAt(expr)
                End If

                initializer = SyntaxFactory.EqualsValue(optionalEquals, expr)

            End If

            Dim statement As EnumMemberDeclarationSyntax = SyntaxFactory.EnumMemberDeclaration(attributes, ident, initializer)

            Return statement

        End Function

        ' /*********************************************************************
        ' *
        ' * Function:
        ' *     Parser::ParseTypeStatement
        ' *
        ' * Purpose:
        ' *
        ' **********************************************************************/

        ' [in] specifiers on decl
        ' [in] token starting Enum statement
        ' File:Parser.cpp
        ' Lines: 4563 - 4563
        ' TypeStatement* .Parser::ParseTypeStatement( [ ParseTree::AttributeSpecifierList* Attributes ] [ ParseTree::SpecifierList* Specifiers ] [ Token* Start ] [ _Inout_ bool& ErrorInConstruct ] )
        Private Function ParseTypeStatement(
                  Optional attributes As SyntaxList(Of AttributeListSyntax) = Nothing,
                  Optional modifiers As SyntaxList(Of KeywordSyntax) = Nothing
        ) As TypeStatementSyntax

            Dim kind As SyntaxKind
            Dim optionalTypeParameters As TypeParameterListSyntax = Nothing

            Dim typeKeyword As KeywordSyntax = DirectCast(CurrentToken, KeywordSyntax)
            GetNextToken()

            Select Case (typeKeyword.Kind)

                Case SyntaxKind.ModuleKeyword
                    kind = SyntaxKind.ModuleStatement

                Case SyntaxKind.ClassKeyword
                    kind = SyntaxKind.ClassStatement

                Case SyntaxKind.StructureKeyword
                    kind = SyntaxKind.StructureStatement

                Case SyntaxKind.InterfaceKeyword
                    kind = SyntaxKind.InterfaceStatement

                Case Else
                    Throw ExceptionUtilities.UnexpectedValue(typeKeyword.Kind)
            End Select

            Dim ident As IdentifierTokenSyntax = ParseIdentifier()

            If ident.ContainsDiagnostics Then
                ident = ident.AddTrailingSyntax(ResyncAt({SyntaxKind.OfKeyword, SyntaxKind.OpenParenToken}))
            End If

            If CurrentToken.Kind = SyntaxKind.OpenParenToken Then
                ' Modules cannot be generic
                '
                If kind = SyntaxKind.ModuleStatement Then
                    ident = ident.AddTrailingSyntax(ReportGenericParamsDisallowedError(ERRID.ERR_ModulesCannotBeGeneric))
                Else
                    optionalTypeParameters = ParseGenericParameters()
                End If
            End If

            Dim statement As TypeStatementSyntax = InternalSyntaxFactory.TypeStatement(kind, attributes, modifiers, typeKeyword, ident, optionalTypeParameters)

            If (kind = SyntaxKind.ModuleStatement OrElse kind = SyntaxKind.InterfaceStatement) AndAlso statement.Modifiers.Any(SyntaxKind.PartialKeyword) Then
                statement = CheckFeatureAvailability(If(kind = SyntaxKind.ModuleStatement, Feature.PartialModules, Feature.PartialInterfaces), statement)
            End If

            Return statement
        End Function

        ' File:Parser.cpp
        ' Lines: 4640 - 4640
        ' .Parser::ReportGenericParamsDisallowedError( [ ERRID errid ] [ _Inout_ bool& ErrorInConstruct ] )
        Private Function ReportGenericParamsDisallowedError(errid As ERRID) As TypeParameterListSyntax

            Dim typeParameters As TypeParameterListSyntax = ParseGenericParameters()

            If typeParameters.CloseParenToken.IsMissing Then
                typeParameters = ResyncAt(typeParameters)
            End If

            typeParameters = ReportSyntaxError(typeParameters, errid)
            typeParameters = AdjustTriviaForMissingTokens(typeParameters)

            Return typeParameters

        End Function

        ' File:Parser.cpp
        ' Lines: 4681 - 4681
        ' .Parser::ReportGenericArgumentsDisallowedError( [ ERRID errid ] [ _Inout_ bool& ErrorInConstruct ] )

        Private Function ReportGenericArgumentsDisallowedError(errid As ERRID) As TypeArgumentListSyntax
            Dim allowEmptyGenericArguments As Boolean = True
            Dim AllowNonEmptyGenericArguments As Boolean = True

            Dim genericArguments As TypeArgumentListSyntax = ParseGenericArguments(
                allowEmptyGenericArguments,
                AllowNonEmptyGenericArguments)

            If genericArguments.CloseParenToken.IsMissing Then
                genericArguments = ResyncAt(genericArguments)
            End If

            Debug.Assert(Not genericArguments.OpenParenToken.IsMissing, "Generic params parsing lost!!!")

            genericArguments = ReportSyntaxError(genericArguments, errid)

            Return genericArguments
        End Function

        ' File:Parser.cpp
        ' Lines: 4730 - 4730
        ' .Parser::RejectGenericParametersForMemberDecl( [ _In_ bool& ErrorInConstruct ] )

        Private Function TryRejectGenericParametersForMemberDecl(ByRef genericParams As TypeParameterListSyntax) As Boolean
            If Not BeginsGeneric() Then
                genericParams = Nothing
                Return False
            End If

            genericParams = ReportGenericParamsDisallowedError(ERRID.ERR_GenericParamsOnInvalidMember)
            Return True
        End Function

        Private Function ParseNamespaceStatement(Attributes As SyntaxList(Of AttributeListSyntax), Specifiers As SyntaxList(Of KeywordSyntax)) As NamespaceStatementSyntax
            Debug.Assert(CurrentToken.Kind = SyntaxKind.NamespaceKeyword, "ParseNamespaceStatement called on the wrong token.")

            Dim namespaceKeyword As KeywordSyntax = ReportModifiersOnStatementError(ERRID.ERR_SpecifiersInvalidOnInheritsImplOpt, Attributes, Specifiers, DirectCast(CurrentToken, KeywordSyntax))

            If IsScript Then
                namespaceKeyword = AddError(namespaceKeyword, ERRID.ERR_NamespaceNotAllowedInScript)
            End If

            Dim unexpectedSyntax As SyntaxList(Of SyntaxToken) = Nothing
            Dim result As NamespaceStatementSyntax

            GetNextToken() ' get off NAMESPACE token

            ' Don't require qualification
            ' Allow global
            ' No generics
            Dim namespaceName As NameSyntax = ParseName(
                requireQualification:=False,
                allowGlobalNameSpace:=True,
                allowGenericArguments:=False,
                allowGenericsWithoutOf:=True,
                isNameInNamespaceDeclaration:=True)

            If namespaceName.ContainsDiagnostics Then
                ' Resync at EOS so we don't get expecting EOS errors
                unexpectedSyntax = ResyncAt()
            End If

            result = SyntaxFactory.NamespaceStatement(namespaceKeyword, namespaceName)

            If unexpectedSyntax.Node IsNot Nothing Then
                result = result.AddTrailingSyntax(unexpectedSyntax)
            End If

            Return result
        End Function

        Private Function ParseEndStatement() As StatementSyntax
            Debug.Assert(CurrentToken.Kind = SyntaxKind.EndKeyword, "ParseEndStatement called on wrong token.")

            ' Dev10#708061
            ' "End" is a keyword which takes an optional next argument. Things get confusing with "End Select"...
            ' This might come from "Dim x = From i In Sub() End Select i". But Dev10 spec says "inside the body
            ' of a single-line sub, we attempt to parse one statement greedily".
            '
            ' * Therefore we treat this Select as part of an "End Select" construct (which will make the above statement
            '   an error), and not as part of the query (which would make the above statement work).
            '
            ' The confusion never arose in Orcas. That's because the set of tokens which could come after an End in
            ' a compound GroupEndStatement was disjoint from the set of tokens that could come after a statement.
            ' Now in Dev10, in the case of a single-line sub, there's just one point of contention: "Select"
            ' (A complete list of End constructs: End If, ExternalSource, Region, Namespace, Module, Enum, Structure, Interface,
            ' Class, Sub, Operator, Enum, AddHandler, RemoveHandler, RaiseEvent, Property, Get, Set, With, SyncLock, Select,
            ' Using, While, Try. I got this list from the "VBGrammar" tool in src\vb\language\tools\VBGrammar. Of these,
            ' Select is the only token that can follow an expression.)
            '
            ' A beautiful bugfix would change the code to say: "First try to parse the following token as a compound
            ' GroupEndStatement. If that fails, then try to parse it as a statement-following-thing (e.g. :, EOL, comment,
            ' an "Else" in the context of a line-else, or a thing-that-follows-expression in the context of a single-line sub).
            ' But since "Select" is the solitary point of contention, I'll go for a uglier smaller fix:

            Dim nextToken = PeekToken(1)
            If CanFollowStatementButIsNotSelectFollowingExpression(nextToken) Then
                Return ParseStopOrEndStatement()
            End If

            Return ParseGroupEndStatement()
        End Function

        ' Parse an End statement that ends a statement group.

        ' File:Parser.cpp
        ' Lines: 5054 - 5054
        ' .Parser::ParseGroupEndStatement( [ _Inout_ bool& ErrorInConstruct ] )
        Private Function ParseGroupEndStatement() As StatementSyntax
            Debug.Assert(CurrentToken.Kind = SyntaxKind.EndKeyword, "ParseGroupEndStatement called on wrong token.")

            Dim endKeyword As KeywordSyntax = DirectCast(CurrentToken, KeywordSyntax)
            Dim nextToken = PeekToken(1)
            Dim possibleBlockKeyword = If(IsValidStatementTerminator(nextToken), Nothing, nextToken)
            Dim statement As StatementSyntax
            Dim endKind = GetEndStatementKindFromKeyword(nextToken.Kind)

            If endKind = SyntaxKind.None Then
                'TODO - Consider moving the error to the Declaration context
                ' Instead of parsing as an END statement, consider building the correct matching
                ' End with a missing keyword.
                statement = ReportSyntaxError(ParseStopOrEndStatement(), ERRID.ERR_UnrecognizedEnd)
            Else
                GetNextToken()
                GetNextToken()

                statement = SyntaxFactory.EndBlockStatement(endKind, endKeyword, DirectCast(possibleBlockKeyword, KeywordSyntax))
            End If

            Return statement
        End Function

        Private Function PeekEndStatement(i As Integer) As SyntaxKind

            Select Case PeekToken(i).Kind

                Case SyntaxKind.LoopKeyword
                    Return SyntaxKind.SimpleLoopStatement

                Case SyntaxKind.NextKeyword
                    Return SyntaxKind.NextStatement

                Case SyntaxKind.EndKeyword
                    Return GetEndStatementKindFromKeyword(PeekToken(i + 1).Kind)

                ' wend and endif are anachronistic and should not be used, however they can still appear in 
                ' the lookahead
                Case SyntaxKind.EndIfKeyword
                    Return SyntaxKind.EndIfStatement

                Case SyntaxKind.WendKeyword
                    Return SyntaxKind.EndWhileStatement
            End Select

            Return SyntaxKind.None
        End Function

        Private Shared Function GetEndStatementKindFromKeyword(kind As SyntaxKind) As SyntaxKind
            Select Case kind

                Case SyntaxKind.IfKeyword
                    Return SyntaxKind.EndIfStatement

                Case SyntaxKind.UsingKeyword
                    Return SyntaxKind.EndUsingStatement

                Case SyntaxKind.WithKeyword
                    Return SyntaxKind.EndWithStatement

                Case SyntaxKind.StructureKeyword
                    Return SyntaxKind.EndStructureStatement

                Case SyntaxKind.EnumKeyword
                    Return SyntaxKind.EndEnumStatement

                Case SyntaxKind.InterfaceKeyword
                    Return SyntaxKind.EndInterfaceStatement

                Case SyntaxKind.SubKeyword
                    Return SyntaxKind.EndSubStatement

                Case SyntaxKind.FunctionKeyword
                    Return SyntaxKind.EndFunctionStatement

                Case SyntaxKind.OperatorKeyword
                    Return SyntaxKind.EndOperatorStatement

                Case SyntaxKind.SelectKeyword
                    Return SyntaxKind.EndSelectStatement

                Case SyntaxKind.TryKeyword
                    Return SyntaxKind.EndTryStatement

                Case SyntaxKind.GetKeyword
                    Return SyntaxKind.EndGetStatement

                Case SyntaxKind.SetKeyword
                    Return SyntaxKind.EndSetStatement

                Case SyntaxKind.PropertyKeyword
                    Return SyntaxKind.EndPropertyStatement

                Case SyntaxKind.AddHandlerKeyword
                    Return SyntaxKind.EndAddHandlerStatement

                Case SyntaxKind.RemoveHandlerKeyword
                    Return SyntaxKind.EndRemoveHandlerStatement

                Case SyntaxKind.RaiseEventKeyword
                    Return SyntaxKind.EndRaiseEventStatement

                Case SyntaxKind.EventKeyword
                    Return SyntaxKind.EndEventStatement

                Case SyntaxKind.ClassKeyword
                    Return SyntaxKind.EndClassStatement

                Case SyntaxKind.ModuleKeyword
                    Return SyntaxKind.EndModuleStatement

                Case SyntaxKind.NamespaceKeyword
                    Return SyntaxKind.EndNamespaceStatement

                Case SyntaxKind.SyncLockKeyword
                    Return SyntaxKind.EndSyncLockStatement

                Case SyntaxKind.WhileKeyword
                    Return SyntaxKind.EndWhileStatement

                Case Else
                    Return SyntaxKind.None

            End Select
        End Function

        ' See Parser::EndOfMultilineLambda
        'TODO - Compare this method with IsDeclarationStatement.
        'Can these two methods be unified into one?
        Private Function PeekDeclarationStatement(i As Integer) As Boolean
            Do
                Dim token = PeekToken(i)

                Select Case token.Kind
                    Case SyntaxKind.PartialKeyword,
                        SyntaxKind.PrivateKeyword,
                        SyntaxKind.ProtectedKeyword,
                        SyntaxKind.PublicKeyword,
                        SyntaxKind.FriendKeyword,
                        SyntaxKind.NotOverridableKeyword,
                        SyntaxKind.OverridableKeyword,
                        SyntaxKind.MustInheritKeyword,
                        SyntaxKind.MustOverrideKeyword,
                        SyntaxKind.NotInheritableKeyword,
                        SyntaxKind.StaticKeyword,
                        SyntaxKind.SharedKeyword,
                        SyntaxKind.WithEventsKeyword,
                        SyntaxKind.OverloadsKeyword,
                        SyntaxKind.OverridesKeyword,
                        SyntaxKind.WideningKeyword,
                        SyntaxKind.NarrowingKeyword,
                        SyntaxKind.ReadOnlyKeyword,
                        SyntaxKind.WriteOnlyKeyword,
                        SyntaxKind.DefaultKeyword,
                        SyntaxKind.ShadowsKeyword,
                        SyntaxKind.CustomKeyword,
                        SyntaxKind.AsyncKeyword,
                        SyntaxKind.IteratorKeyword

                    Case SyntaxKind.IdentifierToken
                        Select Case DirectCast(token, IdentifierTokenSyntax).PossibleKeywordKind
                            Case SyntaxKind.CustomKeyword,
                                SyntaxKind.AsyncKeyword,
                                SyntaxKind.IteratorKeyword

                            Case Else
                                Return False
                        End Select

                    Case SyntaxKind.SubKeyword,
                        SyntaxKind.FunctionKeyword,
                        SyntaxKind.OperatorKeyword,
                        SyntaxKind.PropertyKeyword,
                        SyntaxKind.NamespaceKeyword,
                        SyntaxKind.ClassKeyword,
                        SyntaxKind.ModuleKeyword,
                        SyntaxKind.StructureKeyword,
                        SyntaxKind.InterfaceKeyword,
                        SyntaxKind.EnumKeyword,
                        SyntaxKind.EventKeyword,
                        SyntaxKind.GetKeyword,
                        SyntaxKind.SetKeyword,
                        SyntaxKind.DeclareKeyword,
                        SyntaxKind.DelegateKeyword
                        Return True

                    Case Else
                        Return False
                End Select

                i += 1
            Loop

        End Function

        ' /*********************************************************************
        ' *
        ' * Function:
        ' *     Parser::ParseSpecifiers
        ' *
        ' * Purpose:
        ' *     Parses the specifier list of a declaration. The current token
        ' *     should be at the specifier. These specifiers can occur in
        ' *     ANY order.
        ' *
        ' **********************************************************************/
        ' File: Parser.cpp
        ' Lines: 5482 - 5482
        ' SpecifierList* .Parser::ParseSpecifiers( [ _Inout_ bool& ErrorInConstruct ] )

        'TODO - davidsch - The error checking here looks like parser doing semantics.  The grammar allows
        'a list of modifiers. Deferring semantic errors is important for incremental parsing. Note that some
        ' errors are done here and one in semantics. For consistency the errors should be reports in the same
        ' component, i.e. semantics or parser.

        Private Function ParseSpecifiers() As SyntaxList(Of KeywordSyntax)

            Dim kwList = _pool.Allocate(Of KeywordSyntax)()

            ' Checks for at most one specifier from each family

            Do
                Dim err As ERRID = ERRID.ERR_None
                Dim t As SyntaxToken = CurrentToken

                Select Case (t.Kind)
                    ' Access category
                    Case SyntaxKind.PublicKeyword,
                         SyntaxKind.PrivateKeyword,
                         SyntaxKind.ProtectedKeyword,
                         SyntaxKind.FriendKeyword

                        ' Storage category
                    Case SyntaxKind.SharedKeyword,
                         SyntaxKind.ShadowsKeyword

                        ' Inheritance category
                    Case SyntaxKind.MustInheritKeyword,
                         SyntaxKind.OverloadsKeyword,
                         SyntaxKind.NotInheritableKeyword,
                         SyntaxKind.OverridesKeyword

                        ' Partial types category
                    Case SyntaxKind.PartialKeyword

                        ' Modifier category
                    Case SyntaxKind.NotOverridableKeyword,
                         SyntaxKind.OverridableKeyword,
                         SyntaxKind.MustOverrideKeyword

                        ' Writeability category
                    Case SyntaxKind.ReadOnlyKeyword,
                         SyntaxKind.WriteOnlyKeyword

                    Case SyntaxKind.DimKeyword,
                         SyntaxKind.ConstKeyword,
                         SyntaxKind.StaticKeyword,
                         SyntaxKind.DefaultKeyword,
                         SyntaxKind.WithEventsKeyword

                        ' Conversion category
                    Case SyntaxKind.WideningKeyword,
                         SyntaxKind.NarrowingKeyword

                    Case SyntaxKind.IdentifierToken
                        ' This enables better error reporting for invalid uses of CUSTOM as a specifier.
                        '
                        ' But note that at the same time, CUSTOM used as a variable name etc. should
                        ' continue to work. See Bug VSWhidbey 379914.
                        '
                        Dim possibleKeyword As KeywordSyntax = Nothing
                        If TryTokenAsContextualKeyword(CurrentToken, possibleKeyword) Then
                            If possibleKeyword.Kind = SyntaxKind.CustomKeyword Then

                                Dim nextToken As SyntaxToken = PeekToken(1)
                                If nextToken.Kind = SyntaxKind.EventKeyword Then
                                    Exit Do
                                End If

                                If SyntaxFacts.IsSpecifier(nextToken.Kind) OrElse SyntaxFacts.CanStartSpecifierDeclaration(nextToken.Kind) Then
                                    t = ReportSyntaxError(possibleKeyword, ERRID.ERR_InvalidUseOfCustomModifier)
                                    Exit Select
                                End If

                            ElseIf possibleKeyword.Kind = SyntaxKind.AsyncKeyword OrElse
                                   possibleKeyword.Kind = SyntaxKind.IteratorKeyword Then

                                Dim nextToken As SyntaxToken = PeekToken(1)
                                If SyntaxFacts.IsSpecifier(nextToken.Kind) OrElse
                                   SyntaxFacts.CanStartSpecifierDeclaration(nextToken.Kind) Then

                                    t = possibleKeyword
                                    t = CheckFeatureAvailability(If(possibleKeyword.Kind = SyntaxKind.AsyncKeyword, Feature.AsyncExpressions, Feature.Iterators), t)
                                    Exit Select
                                End If

                            End If
                        End If

                        Exit Do

                    Case Else
                        Exit Do

                End Select

                Dim keyword = DirectCast(t, KeywordSyntax)

                If (err <> ERRID.ERR_None) Then
                    ' Mark the current token with the error and ignore.
                    keyword = ReportSyntaxError(keyword, err)
                End If

                kwList.Add(keyword)

                GetNextToken()
            Loop

            Dim result = kwList.ToList
            _pool.Free(kwList)

            Return result
        End Function

        ' /*********************************************************************
        ' *
        ' * Function:
        ' *     Parser::ParseVarDeclStatement
        ' *
        ' * Purpose:
        ' *
        ' **********************************************************************/

        ' [in] specifiers on declaration
        ' [in] Token starting the statement
        ' File: Parser.cpp
        ' Lines: 5992 - 5992
        ' Statement* .Parser::ParseVarDeclStatement( [ ParseTree::AttributeSpecifierList* Attributes ] [ ParseTree::SpecifierList* Specifiers ] [ _In_ Token* StmtStart ] [ _Inout_ bool& ErrorInConstruct ] )
        Private Function ParseVarDeclStatement(
            attributes As SyntaxList(Of AttributeListSyntax),
            modifiers As SyntaxList(Of KeywordSyntax)
        ) As StatementSyntax
            ' Parse the declarations.

            Dim isFieldDeclaration As Boolean = False
            Select Case Context.BlockKind
                Case _
                    SyntaxKind.ModuleBlock,
                    SyntaxKind.StructureBlock,
                    SyntaxKind.InterfaceBlock,
                    SyntaxKind.ClassBlock,
                    SyntaxKind.EnumBlock,
                    SyntaxKind.PropertyBlock,
                    SyntaxKind.NamespaceBlock,
                    SyntaxKind.CompilationUnit
                    isFieldDeclaration = True
            End Select

            Dim Declarations = ParseVariableDeclaration(Not isFieldDeclaration)

            Dim result As StatementSyntax

            If isFieldDeclaration Then
                result = SyntaxFactory.FieldDeclaration(attributes, modifiers, Declarations)
            Else
                ' attributes must be empty
                ' modifiers can only be Static, Dim or Const
                result = SyntaxFactory.LocalDeclarationStatement(modifiers, Declarations)

                If attributes.Any Then

                    ' Does this look like a static local?
                    If modifiers.Any(SyntaxKind.StaticKeyword) Then
                        ' Do not report parser error about attributes applied to a static local,
                        ' but still attach them as leading trivia. This is done to mimic Dev11
                        ' behavior, which silently ignores the attributes.
                        result = result.AddLeadingSyntax(attributes.Node)
                    Else
                        result = result.AddLeadingSyntax(attributes.Node, ERRID.ERR_LocalsCannotHaveAttributes)
                    End If
                End If
            End If

            '  There must be at least one specifier.
            If Not modifiers.Any Then
                result = ReportSyntaxError(result,
                                           If(attributes.Any,
                                                ERRID.ERR_StandaloneAttribute,
                                                ERRID.ERR_ExpectedSpecifier))
            End If

            Return result

        End Function

        Private Function ParseVariableDeclaration(allowAsNewWith As Boolean) As SeparatedSyntaxList(Of VariableDeclaratorSyntax)
            Dim declarations = _pool.AllocateSeparated(Of VariableDeclaratorSyntax)()

            Dim comma As PunctuationSyntax
            Dim checkForCustom As Boolean = True

            Dim declarators = _pool.AllocateSeparated(Of ModifiedIdentifierSyntax)()
            Do
                declarators.Clear()

                ' Parse the declarators.
                ' name1, name2, name3, .... etc

                Do
                    Dim declarator As ModifiedIdentifierSyntax = ParseModifiedIdentifier(True, checkForCustom)
                    checkForCustom = False

                    If declarator.ContainsDiagnostics Then
                        ' Resync so we don't get more errors later.
                        ' davidsch - removed synching on tkRem because that is now trivia
                        declarator = ResyncAt(declarator, SyntaxKind.AsKeyword, SyntaxKind.CommaToken, SyntaxKind.NewKeyword, SyntaxKind.EqualsToken)
                    End If

                    declarators.Add(declarator)

                    comma = Nothing
                    If Not TryGetTokenAndEatNewLine(SyntaxKind.CommaToken, comma) Then
                        Exit Do
                    End If

                    declarators.AddSeparator(comma)

                Loop

                Dim names = declarators.ToList

                'TODO - For better error recovery consider adding a resync here for
                ' AsKeyword, EqualsToken or CommaToken
                ' if the current token is not one of these

                ' Parse the type clause.

                Dim optionalAsClause As AsClauseSyntax = Nothing
                Dim optionalInitializer As EqualsValueSyntax = Nothing

                ParseFieldOrPropertyAsClauseAndInitializer(False, allowAsNewWith, optionalAsClause, optionalInitializer)

                Dim declaration As VariableDeclaratorSyntax = SyntaxFactory.VariableDeclarator(names, optionalAsClause, optionalInitializer)

                declarations.Add(declaration)

                comma = Nothing
                If Not TryGetTokenAndEatNewLine(SyntaxKind.CommaToken, comma) Then
                    Exit Do
                End If

                declarations.AddSeparator(comma)
            Loop

            _pool.Free(declarators)

            Dim result = declarations.ToList

            _pool.Free(declarations)

            Return result
        End Function

        ' Parses the as-clause and initializer for both locals, fields an properties
        ' Properties allow Attributes before the type and allow implicit line continuations before "FROM", otherwise, fields and
        ' properties allow the same syntax.
        Private Sub ParseFieldOrPropertyAsClauseAndInitializer(isProperty As Boolean, allowAsNewWith As Boolean, ByRef optionalAsClause As AsClauseSyntax, ByRef optionalInitializer As EqualsValueSyntax)
            Dim asKeyword As KeywordSyntax = Nothing
            Dim newKeyword As KeywordSyntax = Nothing
            Dim newArguments As ArgumentListSyntax = Nothing
            Dim typeName As TypeSyntax = Nothing
            Dim fromKeyword As KeywordSyntax = Nothing

            ' Are there attributes before the type of the property?
            Dim attributesNode As VisualBasicSyntaxNode = Nothing

            If CurrentToken.Kind = SyntaxKind.AsKeyword Then
                asKeyword = DirectCast(CurrentToken, KeywordSyntax)
                GetNextToken()

                Dim objectCollectionInitializer As ObjectCollectionInitializerSyntax = Nothing

                ' At this point, we've seen the As so we're expecting a type.
                If CurrentToken.Kind = SyntaxKind.NewKeyword Then
                    newKeyword = DirectCast(CurrentToken, KeywordSyntax)
                    GetNextToken()

                    If isProperty AndAlso CurrentToken.Kind = SyntaxKind.LessThanToken Then
                        attributesNode = ParseAttributeLists(False).Node
                    End If

                    If CurrentToken.Kind = SyntaxKind.WithKeyword Then
                        ' Roslyn supports 'As New With {...}' 
                        optionalAsClause = Nothing
                        ' the rest will be parsed and an instance of optionalAsClause will be 
                        ' created in the code section marked as 'parse the initializer', see below

                    Else
                        typeName = ParseTypeName()

                        If CurrentToken.Kind = SyntaxKind.OpenParenToken Then
                            ' New <Type> ( <Arguments> )
                            newArguments = ParseParenthesizedArguments()
                        End If

                        ' Properties allow a new line before the FROM.
                        If isProperty Then
                            TryEatNewLineIfFollowedBy(SyntaxKind.FromKeyword)  ' Dev10_509577
                        End If

                        'Parse From {expression, expression, ...}
                        ' From is consumed in ParseInitializerList
                        If TryTokenAsContextualKeyword(CurrentToken, SyntaxKind.FromKeyword, fromKeyword) Then
                            GetNextToken()

                            ' true,  //allow expressions
                            ' false //don't allow assignments.
                            objectCollectionInitializer = ParseObjectCollectionInitializer(fromKeyword)
                        End If

                        optionalAsClause =
                            SyntaxFactory.AsNewClause(asKeyword,
                                               New ObjectCreationExpressionSyntax(
                                                   SyntaxKind.ObjectCreationExpression,
                                                   newKeyword, attributesNode, typeName,
                                                   newArguments, objectCollectionInitializer))

                    End If

                Else

                    ' Are there attributes before the type of the property?
                    If isProperty AndAlso CurrentToken.Kind = SyntaxKind.LessThanToken Then
                        attributesNode = ParseAttributeLists(False).Node
                    End If

                    typeName = ParseGeneralType()

                    If typeName.ContainsDiagnostics Then
                        typeName = ResyncAt(typeName, SyntaxKind.CommaToken, SyntaxKind.EqualsToken)
                    End If

                    optionalAsClause = SyntaxFactory.SimpleAsClause(asKeyword, attributesNode, typeName)
                End If

            End If

            ' Parse the initializer.

            Dim Equals As PunctuationSyntax = Nothing

            If newKeyword Is Nothing Then
                If TryGetTokenAndEatNewLine(SyntaxKind.EqualsToken, Equals) Then
                    'Parse = Expression

                    ' Make the initializer expression a deferred expression
                    ' Allow expression initializer
                    ' Disallow assignment initializer
                    Dim value As ExpressionSyntax = ParseExpressionCore(OperatorPrecedence.PrecedenceNone) 'Dev10 was ParseInitializer

                    Debug.Assert(Equals IsNot Nothing)
                    optionalInitializer = SyntaxFactory.EqualsValue(Equals, value)

                    If optionalInitializer.ContainsDiagnostics Then
                        optionalInitializer = ResyncAt(optionalInitializer, SyntaxKind.CommaToken)
                    End If
                End If
            Else
                Dim objectMemberInitializer As ObjectMemberInitializerSyntax = Nothing

                ' TODO - Consider improving the handling of implicit line continuations.
                ' Properties allow a newline before FROM, but not before WITH. A newline should also be allowed.
                ' Fields should be the same as properties. Local variables do not allow the newline because of 
                ' the ambiguity with a WITH statement and ambiguity with FROM used as an identifier. The latter 
                ' two ambiguities could be solved by looking ahead for the '{' token. 
                If CurrentToken.Kind = SyntaxKind.WithKeyword Then

                    'Handle the "With" clause in the following syntax:
                    'Dim x as new Customer With {.Id = 1, .Name = "A"}

                    Dim withKeyword As KeywordSyntax = DirectCast(CurrentToken, KeywordSyntax)

                    If fromKeyword IsNot Nothing Then

                        Debug.Assert(optionalAsClause IsNot Nothing)

                        'With clause is not allowed after a From initializer
                        withKeyword = ReportSyntaxError(withKeyword, ERRID.ERR_CantCombineInitializers)
                        optionalAsClause = optionalAsClause.AddTrailingSyntax(withKeyword)

                        ' need to get off "With" keyword
                        GetNextToken()
                    Else

                        ' Parse With { ... }
                        objectMemberInitializer = ParseObjectInitializerList(anonymousTypeInitializer:=typeName Is Nothing,
                                                                             anonymousTypesAllowedHere:=allowAsNewWith)

                        Dim possibleKeyword As KeywordSyntax = Nothing
                        If CurrentToken.Kind = SyntaxKind.IdentifierToken AndAlso TryIdentifierAsContextualKeyword(CurrentToken, possibleKeyword) Then
                            Debug.Assert(possibleKeyword IsNot Nothing)

                            If possibleKeyword.Kind = SyntaxKind.FromKeyword Then
                                'From clause is not allowed after a With initializer
                                objectMemberInitializer = objectMemberInitializer.AddTrailingSyntax(possibleKeyword, ERRID.ERR_CantCombineInitializers)

                                ' need to get off "With" keyword
                                GetNextToken()
                            End If
                        End If

                        Dim creationExpression As NewExpressionSyntax = Nothing
                        If typeName Is Nothing Then
                            Debug.Assert(optionalAsClause Is Nothing)

                            ' If anonymous type is actually no allowed
                            If Not allowAsNewWith Then
                                withKeyword = ReportSyntaxError(withKeyword, ERRID.ERR_UnrecognizedTypeKeyword)
                            End If

                            ' NOTE: 'As New With {.x=1}' is legal in Roslyn
                            creationExpression = New AnonymousObjectCreationExpressionSyntax(
                                SyntaxKind.AnonymousObjectCreationExpression, newKeyword, Nothing, objectMemberInitializer)
                        Else
                            Debug.Assert(optionalAsClause IsNot Nothing)
                            creationExpression = New ObjectCreationExpressionSyntax(
                                SyntaxKind.ObjectCreationExpression, newKeyword,
                                        attributesNode, typeName, newArguments, objectMemberInitializer)
                        End If
                        optionalAsClause = SyntaxFactory.AsNewClause(asKeyword, creationExpression)
                    End If

                End If

            End If
        End Sub


        ''' <summary>
        '''  Parses a CollectionInitializer 
        '''         CollectionInitializer -> "{" CollectionInitializerList "}"
        '''         CollectionInitializerList ->  CollectionElement {"," CollectionElement}*
        '''         CollectionElement -> Expression | CollectionInitializer
        ''' </summary>
        ''' <returns>CollectionInitializerSyntax</returns>
        ''' <remarks>In the grammar ArrayLiteralExpression is a rename of CollectionInitializer</remarks>
        Private Function ParseCollectionInitializer() As CollectionInitializerSyntax

            Dim openBrace As PunctuationSyntax = Nothing
            If Not TryGetTokenAndEatNewLine(SyntaxKind.OpenBraceToken, openBrace, createIfMissing:=True) Then
                Return SyntaxFactory.CollectionInitializer(openBrace, Nothing, InternalSyntaxFactory.MissingPunctuation(SyntaxKind.CloseBraceToken))
            End If

            Dim initializers As SeparatedSyntaxList(Of ExpressionSyntax) = Nothing

            If CurrentToken.Kind <> SyntaxKind.CloseBraceToken Then

                Dim expressions = _pool.AllocateSeparated(Of ExpressionSyntax)()

                Do
                    'This used to call ParseInitializer
                    Dim Initializer As ExpressionSyntax = ParseExpressionCore(OperatorPrecedence.PrecedenceNone) 'Dev 10 was ParseInitializer

                    If Initializer.ContainsDiagnostics Then
                        Initializer = ResyncAt(Initializer, SyntaxKind.CommaToken, SyntaxKind.CloseBraceToken)
                    End If

                    expressions.Add(Initializer)

                    Dim comma As PunctuationSyntax = Nothing
                    If TryGetTokenAndEatNewLine(SyntaxKind.CommaToken, comma) Then
                        expressions.AddSeparator(comma)
                    Else
                        Exit Do
                    End If

                Loop

                initializers = expressions.ToList
                _pool.Free(expressions)

            End If

            Dim closeBrace = GetClosingRightBrace()
            Return SyntaxFactory.CollectionInitializer(openBrace, initializers, closeBrace)
        End Function

        Private Function GetClosingRightBrace() As PunctuationSyntax
            Dim closeBrace As PunctuationSyntax = Nothing
            Dim skipped As SyntaxList(Of SyntaxToken) = Nothing

            ' Dev10 does not resync but this seems to give better results
            ' when there is an error. See bug 904910.

            If CurrentToken.Kind <> SyntaxKind.CloseBraceToken Then
                skipped = ResyncAt({SyntaxKind.CloseBraceToken})
            End If

            TryEatNewLineAndGetToken(SyntaxKind.CloseBraceToken, closeBrace, createIfMissing:=True)

            If skipped.Node IsNot Nothing Then
                closeBrace = closeBrace.AddLeadingSyntax(skipped, ERRID.ERR_ExpectedRbrace)
            End If

            Return closeBrace
        End Function

        ''' <summary>
        ''' Parses
        ''' "With "{" FieldInitializerList "}"
        ''' FieldInitializerList -> FieldInitializer {"," FieldInitializer}*
        ''' FieldInitializer -> {Key? "." IdentifierOrKeyword "="}? Expression
        ''' 
        '''  e.g.
        '''  Dim x as new Customer With {.Id = 1, .Name = "A"}
        ''' </summary>
        ''' <returns>ObjectMemberInitializer</returns>
        Private Function ParseObjectInitializerList(Optional anonymousTypeInitializer As Boolean = False, Optional anonymousTypesAllowedHere As Boolean = True) As ObjectMemberInitializerSyntax

            Debug.Assert(CurrentToken.Kind = SyntaxKind.WithKeyword, "ParseObjectInitializerList called with wrong token")

            ' Handle the "With" clause in the following syntax:
            '  Dim x as new Customer With {.Id = 1, .Name = "A"}

            Dim withKeyword As KeywordSyntax = DirectCast(CurrentToken, KeywordSyntax)

            ' the parsed type name already had this diagnostic attached, but in case of anonymous types the type name 
            ' will be dropped. Therefore we attach the error to the first token of the object initializer.
            If anonymousTypeInitializer AndAlso Not anonymousTypesAllowedHere Then
                withKeyword = ReportSyntaxError(withKeyword, ERRID.ERR_UnrecognizedTypeKeyword)
            End If

            GetNextToken() ' Get off WITH
            If PeekPastStatementTerminator().Kind = SyntaxKind.OpenBraceToken Then
                TryEatNewLine() ' Dev10 622723 allow implicit line continuation after WITH
            End If

            ' Parse the initializer list after the "With" keyword

            ' Dev10 was call to ParseInitializerList with 
            '   disallow expression initializers
            '   allow assignment initializers
            '   not an anonymous type initializer

            Dim openBrace As PunctuationSyntax = Nothing
            If Not TryGetTokenAndEatNewLine(SyntaxKind.OpenBraceToken, openBrace, createIfMissing:=True) Then
                Return SyntaxFactory.ObjectMemberInitializer(withKeyword, openBrace, Nothing, InternalSyntaxFactory.MissingPunctuation(SyntaxKind.CloseBraceToken))
            End If

            Dim initializers As SeparatedSyntaxList(Of FieldInitializerSyntax) = Nothing

            If CurrentToken.Kind <> SyntaxKind.CloseBraceToken AndAlso
                CurrentToken.Kind <> SyntaxKind.StatementTerminatorToken AndAlso
                CurrentToken.Kind <> SyntaxKind.ColonToken Then

                Dim expressions = _pool.AllocateSeparated(Of FieldInitializerSyntax)()

                Do
                    'TODO - davidsch - This used to call ParseInitializer which checked for DotToken before calling ParseAssignmentInitializer
                    ' Verify that the error path is still the same.
                    ' Named initializer of form "."<Identifier>"="
                    Dim initializer As FieldInitializerSyntax = ParseAssignmentInitializer(anonymousTypeInitializer) 'Dev10 was ParseInitializer

                    If initializer.ContainsDiagnostics Then
                        initializer = ResyncAt(initializer, SyntaxKind.CommaToken, SyntaxKind.CloseBraceToken)
                    End If

                    expressions.Add(initializer)

                    Dim comma As PunctuationSyntax = Nothing
                    If TryGetTokenAndEatNewLine(SyntaxKind.CommaToken, comma) Then
                        expressions.AddSeparator(comma)
                    Else
                        Exit Do
                    End If

                Loop

                initializers = expressions.ToList
                _pool.Free(expressions)

            Else
                ' Create a missing initializer
                openBrace = ReportSyntaxError(openBrace, If(anonymousTypeInitializer, ERRID.ERR_AnonymousTypeNeedField, ERRID.ERR_InitializerExpected))
                ' NOTE: ERR_AnonymousTypeNeedField error will be reported on a different span then it was reported by Dev10
            End If

            Dim closeBrace = GetClosingRightBrace()
            Return SyntaxFactory.ObjectMemberInitializer(withKeyword, openBrace, initializers, closeBrace)

        End Function

        ''' <summary>
        '''   Parses an ObjectCollectionInitializer
        '''         ObjectCollectionInitializer -> "from" CollectionInitializer
        ''' 
        ''' </summary>
        ''' <returns>ObjectCollectionInitializer</returns>
        ''' <remarks>In Dev10 this was called ParseInitializerList.  It also took several boolean parameters.  
        '''  These were always set as 
        '''       AllowExpressionInitializers = true
        '''       AllowAssignmentInitializers = false
        '''       AnonymousTypeInitializer = false
        '''       RequireAtleastOneInitializer = false
        ''' 
        '''  While the grammar uses the nonterminal CollectionInitializer is modeled as an
        '''  AnonymousArrayCreationExpression which has the identical syntax "{" Expression {"," Expression }* "}"
        ''' </remarks>
        ''' 
        Private Function ParseObjectCollectionInitializer(fromKeyword As KeywordSyntax) As ObjectCollectionInitializerSyntax
            Debug.Assert(fromKeyword IsNot Nothing)

            fromKeyword = CheckFeatureAvailability(Feature.CollectionInitializers, fromKeyword)

            ' Allow implicit line continuation after FROM (dev10_508839) but only if followed by "{". 
            ' This is to avoid reporting an error at the beginning of then next line and then skipping the next statement.
            If CurrentToken.Kind = SyntaxKind.StatementTerminatorToken AndAlso PeekToken(1).Kind = SyntaxKind.OpenBraceToken Then
                TryEatNewLine()
            End If

            Dim initializer = ParseCollectionInitializer()

            Return SyntaxFactory.ObjectCollectionInitializer(fromKeyword, initializer)

        End Function

        ''' <summary>
        ''' Parses a FieldInitializer
        ''' 
        ''' FieldInitializer -> ("key"? "." IdentifierOrKeyword "=")? Expression
        ''' </summary>
        ''' <param name="anonymousTypeInitializer">If true then allow the keyword "key" to prefix the field initializer</param>
        ''' <returns></returns>
        Private Function ParseAssignmentInitializer(anonymousTypeInitializer As Boolean) As FieldInitializerSyntax
            Dim optionalKey As KeywordSyntax = Nothing
            Dim dot As PunctuationSyntax = Nothing
            Dim id As IdentifierTokenSyntax = Nothing
            Dim equals As PunctuationSyntax = Nothing
            Dim expression As ExpressionSyntax

            ' Parse form: Key? '.'<IdentifierOrKeyword> '=' <Expression>

            If anonymousTypeInitializer AndAlso
                TryTokenAsContextualKeyword(CurrentToken, SyntaxKind.KeyKeyword, optionalKey) Then
                GetNextToken() ' consume "key"
            End If

            If CurrentToken.Kind = SyntaxKind.DotToken Then
                dot = DirectCast(CurrentToken, PunctuationSyntax)
                GetNextToken()

                id = ParseIdentifierAllowingKeyword()

                If SyntaxKind.QuestionToken = CurrentToken.Kind Then
                    id = id.AddTrailingSyntax(CurrentToken)
                    'TODO - davidsch - Dev10 error is on .Name?
                    ' Here is it Name?
                    id = ReportSyntaxError(id, ERRID.ERR_NullableTypeInferenceNotSupported)
                    GetNextToken()
                End If

                If CurrentToken.Kind = SyntaxKind.EqualsToken Then
                    equals = DirectCast(CurrentToken, PunctuationSyntax)
                    GetNextToken()
                    TryEatNewLine()
                Else
                    equals = InternalSyntaxFactory.MissingPunctuation(SyntaxKind.EqualsToken)
                    equals = ReportSyntaxError(equals, ERRID.ERR_ExpectedAssignmentOperatorInInit)

                    ' Name is bad because only a simple name is allowed. But this is arguable.
                    ' This is required for semantics to avoid giving more confusing errors to the user in this context.
                End If

            ElseIf anonymousTypeInitializer Then
                expression = ParseExpressionCore() 'Dev10 was ParseInitializer()

                Dim propertyName As SyntaxToken
                Dim isNameDictionaryAccess As Boolean = False
                Dim isRejectedXmlName As Boolean = False

                propertyName = expression.ExtractAnonymousTypeMemberName(
                                                              isNameDictionaryAccess,
                                                              isRejectedXmlName)

                If propertyName Is Nothing OrElse propertyName.IsMissing Then

                    Select Case expression.Kind

                        Case SyntaxKind.NumericLiteralExpression,
                            SyntaxKind.CharacterLiteralExpression,
                            SyntaxKind.StringLiteralExpression,
                            SyntaxKind.DateLiteralExpression
                            expression = ReportSyntaxError(expression, ERRID.ERR_AnonymousTypeExpectedIdentifier)

                        Case Else
                            If expression.Kind = SyntaxKind.EqualsExpression Then
                                Dim binaryExpr = DirectCast(expression, BinaryExpressionSyntax)
                                If binaryExpr.Left.Kind = SyntaxKind.IdentifierName Then
                                    expression = ReportSyntaxError(expression, ERRID.ERR_AnonymousTypeNameWithoutPeriod)
                                    Exit Select
                                End If
                            End If

                            Dim skipped = ResyncAt({SyntaxKind.CommaToken, SyntaxKind.CloseBraceToken})

                            If isRejectedXmlName Then
                                ' TODO -  In Dev 10 error is on the xmlName
                                expression = ReportSyntaxError(expression, ERRID.ERR_AnonTypeFieldXMLNameInference)
                            Else
                                expression = ReportSyntaxError(expression, ERRID.ERR_AnonymousTypeFieldNameInference)
                            End If

                            expression = expression.AddTrailingSyntax(skipped)

                    End Select

                End If

                Return SyntaxFactory.InferredFieldInitializer(optionalKey, expression)

            Else
                ' Assume that the "'.'<IdentifierOrKeyword> '='" was left out.

                dot = InternalSyntaxFactory.MissingPunctuation(SyntaxKind.DotToken)
                id = InternalSyntaxFactory.MissingIdentifier()
                id = ReportSyntaxError(id, ERRID.ERR_ExpectedQualifiedNameInInit)
                equals = InternalSyntaxFactory.MissingPunctuation(SyntaxKind.EqualsToken)
            End If

            ' allow expression initializer
            ' disallow assignment initializer
            expression = ParseExpressionCore() 'Dev10 was ParseInitializer()

            Return SyntaxFactory.NamedFieldInitializer(optionalKey, dot, SyntaxFactory.IdentifierName(id), equals, expression)
        End Function

        ' See Parser::ParseInitializerList and how it it used by the Parser::ParseNewExpression

        ' /*********************************************************************
        ' *
        ' * Function:
        ' *     Parser::ParseDeclarator
        ' *
        ' * Purpose:
        ' *     Parses: Identifier[ArrayList]
        ' *     in a variable declaration or a type field declaration.
        ' *
        ' *     Current token should be at beginning of expected declarator.
        ' *
        ' *     The result will have been created by the caller.
        ' *
        ' **********************************************************************/

        ' File: Parser.cpp
        ' Lines: 6816 - 6816
        ' .Parser::ParseDeclarator( [ bool AllowExplicitArraySizes ] [ _Out_ ParseTree::Declarator* Result ] [ _Inout_ bool& ErrorInConstruct ] )

        Private Function ParseModifiedIdentifier(AllowExplicitArraySizes As Boolean, checkForCustom As Boolean) As ModifiedIdentifierSyntax
            Dim identifierStartPrev As SyntaxToken = PrevToken
            Dim identifierStart As SyntaxToken = CurrentToken
            Dim id As IdentifierTokenSyntax
            Dim optionalNullable As PunctuationSyntax = Nothing
            Dim customModifierError As Boolean = False

            If checkForCustom Then
                Dim keyword As KeywordSyntax = Nothing
                If TryTokenAsContextualKeyword(identifierStart, SyntaxKind.CustomKeyword, keyword) Then
                    ' This enables better error reporting for invalid uses of CUSTOM as a specifier.
                    '
                    ' But note that at the same time, CUSTOM used as a variable name etc. should
                    ' continue to work. See Bug VSWhidbey 379914.
                    '
                    ' Even though CUSTOM is not a reserved keyword, the Dev10 scanner always converts a CUSTOM followed
                    ' by EVENT to a keyword. As a result CUSTOM EVENT never comes here because the tokens are tkCustom, tkEvent. 
                    ' With the new scanner CUSTOM is returned as an identifier so the following must check for EVENT and not
                    ' signal an error.
                    Dim nextToken As SyntaxToken = PeekToken(1)
                    customModifierError = SyntaxFacts.IsSpecifier(nextToken.Kind) OrElse SyntaxFacts.CanStartSpecifierDeclaration(nextToken.Kind)
                End If
            End If

            ' Often, programmers put extra decl specifiers where they are
            ' not required. Eg:
            '    Dim x as Integer, Dim y as Long
            ' We want to check for this and give a more informative error.
            If SyntaxFacts.IsSpecifier(identifierStart.Kind) Then

                ' We don't want to look for specifiers if the erroneous declarator starts on a new line.
                ' This is because we want to recover the error on the previous line and treat the line with the
                ' specifier as a new statement
                If identifierStartPrev IsNot Nothing AndAlso identifierStartPrev.IsEndOfLine Then

                    id = InternalSyntaxFactory.MissingIdentifier()
                    id = ReportSyntaxError(id, ERRID.ERR_ExpectedIdentifier)
                    Return SyntaxFactory.ModifiedIdentifier(id, Nothing, Nothing, Nothing)
                End If

                Dim modifiers = ParseSpecifiers()

                ' Try to parse a declarator again. We don't mark the
                ' declarator with an error even though there really was an error.
                ' If we do get back a valid declarator, we have a well-formed tree.
                ' We've corrected the error. Otherwise, the second parse is necessary in order
                ' to produce a diagnostic.

                id = ParseNullableIdentifier(optionalNullable).AddLeadingSyntax(modifiers.Node, ERRID.ERR_ExtraSpecifiers)

            Else
                ' /*allowNullable*/
                id = ParseNullableIdentifier(optionalNullable)
                If customModifierError Then
                    id = ReportSyntaxError(id, ERRID.ERR_InvalidUseOfCustomModifier)
                End If

            End If

            ' Check for an array declarator.

            If CurrentToken.Kind = SyntaxKind.OpenParenToken Then
                Return ParseArrayModifiedIdentifier(id, optionalNullable, AllowExplicitArraySizes)
            End If

            Return SyntaxFactory.ModifiedIdentifier(id, optionalNullable, Nothing, Nothing)

        End Function

        ' Parse an identifier followed by optional? (but not optional array bounds), and return modified identifier
        ' Used inside LINQ queries.
        Private Function ParseNullableModifiedIdentifier() As ModifiedIdentifierSyntax
            Dim optionalNullable As PunctuationSyntax = Nothing
            Dim id As IdentifierTokenSyntax = ParseNullableIdentifier(optionalNullable)

            Return SyntaxFactory.ModifiedIdentifier(id, optionalNullable, Nothing, Nothing)
        End Function

        ' File: Parser.cpp
        ' Lines: 6908 - 6908
        ' bool .Parser::CanTokenStartTypeName( [ _In_
        ' Token* Token ] )

        Private Shared Function CanTokenStartTypeName(Token As SyntaxToken) As Boolean
            Debug.Assert(Token IsNot Nothing)

            If SyntaxFacts.IsPredefinedTypeOrVariant(Token.Kind) Then
                Return True
            End If

            Select Case (Token.Kind)

                Case SyntaxKind.GlobalKeyword,
                    SyntaxKind.IdentifierToken

                    Return True
            End Select

            Return False
        End Function

        ' /*********************************************************************
        ' *
        ' * Function:
        ' *     Parser::ParseTypeName
        ' *
        ' * Purpose:
        ' *     Parses a Type name.
        ' **********************************************************************/
        ' File: Parser.cpp
        ' Lines: 6939 - 6939
        ' Type* .Parser::ParseTypeName( [ _Inout_ bool& ErrorInConstruct ] [ bool AllowEmptyGenericArguments ] [ _Out_opt_ bool* AllowedEmptyGenericArguments ] )

        ''' <summary>
        ''' Parse and return a TypeName.  Assumes the CurrentToken is on the name.
        ''' </summary>
        ''' <param name="allowEmptyGenericArguments">Controls generic argument parsing</param>
        ''' <param name="allowedEmptyGenericArguments">Controls generic argument parsing</param>
        ''' <returns>TypeName</returns>
        Friend Function ParseTypeName(
            Optional nonArrayName As Boolean = False,
            Optional allowEmptyGenericArguments As Boolean = False,
            Optional ByRef allowedEmptyGenericArguments As Boolean = False
        ) As TypeSyntax

            Dim Start As SyntaxToken = CurrentToken
            Dim prev As SyntaxToken = PrevToken
            Dim typeName As TypeSyntax = Nothing
            Dim name As NameSyntax = Nothing
            Dim errorID As ERRID

            If SyntaxFacts.IsPredefinedTypeKeyword(Start.Kind) Then
                typeName = SyntaxFactory.PredefinedType(DirectCast(Start, KeywordSyntax))
            Else
                Select Case (Start.Kind)

                    Case SyntaxKind.VariantKeyword
                        name = SyntaxFactory.IdentifierName(_scanner.MakeIdentifier(DirectCast(Start, KeywordSyntax)))
                        name = ReportSyntaxError(name, ERRID.ERR_ObsoleteObjectNotVariant)

                    Case SyntaxKind.GlobalKeyword,
                        SyntaxKind.IdentifierToken
                        ' AllowGlobalNameSpace
                        ' Allow generic arguments
                        ' Don't disallow generic arguments on last qualified name
                        name = ParseName(
                            requireQualification:=False,
                            allowGlobalNameSpace:=True,
                            allowGenericArguments:=True,
                            allowGenericsWithoutOf:=True,
                            disallowGenericArgumentsOnLastQualifiedName:=False,
                            nonArrayName:=nonArrayName,
                            allowEmptyGenericArguments:=allowEmptyGenericArguments,
                            allowedEmptyGenericArguments:=allowedEmptyGenericArguments)

                        Debug.Assert(CanTokenStartTypeName(Start), "Inconsistency in type parsing routines!!!")
                        GoTo checkNullable

                    Case Else
                        If Start.Kind = SyntaxKind.NewKeyword AndAlso PeekToken(1).Kind = SyntaxKind.IdentifierToken Then
                            errorID = ERRID.ERR_InvalidNewInType

                            ' prev may be null when InternalSyntaxFactory.ParseTypeName is called.
                        ElseIf Start.Kind = SyntaxKind.OpenBraceToken AndAlso prev IsNot Nothing AndAlso prev.Kind = SyntaxKind.NewKeyword Then
                            errorID = ERRID.ERR_UnrecognizedTypeOrWith

                        ElseIf Start.IsKeyword() Then
                            errorID = ERRID.ERR_UnrecognizedTypeKeyword
                        Else
                            errorID = ERRID.ERR_UnrecognizedType
                        End If

                        ' Also Dev10 code does NOT consume any tokens here.
                        ' Should this error check be done in the parser or when the expression is evaluated?
                        ' Parser global should be removed
                        typeName = ReportSyntaxError(SyntaxFactory.IdentifierName(InternalSyntaxFactory.MissingIdentifier()), errorID)

                        Debug.Assert(Not CanTokenStartTypeName(Start), "Inconsistency in type parsing routines!!!")

                        Return typeName
                End Select
            End If

            Debug.Assert(CanTokenStartTypeName(Start), "Inconsistency in type parsing routines!!!")

            GetNextToken()

checkNullable:
            If typeName Is Nothing Then
                Debug.Assert(name IsNot Nothing)
                typeName = name
            End If

            If SyntaxKind.QuestionToken = CurrentToken.Kind Then
                If _evaluatingConditionCompilationExpression Then

                    typeName = typeName.AddTrailingSyntax(CurrentToken, ERRID.ERR_BadNullTypeInCCExpression)
                    GetNextToken()

                    Return typeName
                Else
                    If allowedEmptyGenericArguments Then
                        ' If there were empty generic arguments and the type is followed by "?" then report unrecognized type on the closing ")"
                        typeName = ReportUnrecognizedTypeInGeneric(typeName)
                    End If

                    Debug.Assert(typeName IsNot Nothing)

                    Dim questionMark As PunctuationSyntax = DirectCast(CurrentToken, PunctuationSyntax)

                    Dim nullableTypeName As NullableTypeSyntax = SyntaxFactory.NullableType(typeName, questionMark)

                    GetNextToken()

                    typeName = nullableTypeName
                End If
            End If

            Return typeName
        End Function

        Private Function ReportUnrecognizedTypeInGeneric(typeName As TypeSyntax) As TypeSyntax
            Select Case typeName.Kind
                Case SyntaxKind.QualifiedName
                    ' The open generic can be on either the right or left side of the qualified name.
                    Dim qualifiedName = DirectCast(typeName, QualifiedNameSyntax)
                    Dim genericName As GenericNameSyntax = TryCast(qualifiedName.Right, GenericNameSyntax)
                    If genericName IsNot Nothing Then
                        ' Report error on right
                        genericName = ReportUnrecognizedTypeInGeneric(genericName)
                        typeName = SyntaxFactory.QualifiedName(qualifiedName.Left, qualifiedName.DotToken, genericName)
                    Else
                        ' Report error on left
                        Dim leftName = DirectCast(ReportUnrecognizedTypeInGeneric(qualifiedName.Left), NameSyntax)
                        typeName = SyntaxFactory.QualifiedName(leftName, qualifiedName.DotToken, qualifiedName.Right)
                    End If

                Case SyntaxKind.GenericName
                    typeName = ReportUnrecognizedTypeInGeneric(DirectCast(typeName, GenericNameSyntax))

            End Select
            Return typeName
        End Function

        Private Function ReportUnrecognizedTypeInGeneric(genericName As GenericNameSyntax) As GenericNameSyntax
            Dim typeArgumentList = genericName.TypeArgumentList
            typeArgumentList = SyntaxFactory.TypeArgumentList(typeArgumentList.OpenParenToken,
                                                       typeArgumentList.OfKeyword,
                                                       typeArgumentList.Arguments,
                                                       ReportSyntaxError(typeArgumentList.CloseParenToken, ERRID.ERR_UnrecognizedType))
            genericName = SyntaxFactory.GenericName(genericName.Identifier, typeArgumentList)
            Return genericName
        End Function

        ' Parse a simple type followed by an optional array list.

        ' File: Parser.cpp
        ' Lines: 7117 - 7117
        ' Type* .Parser::ParseGeneralType( [ _Inout_ bool& ErrorInConstruct ] [ bool AllowEmptyGenericArguments ] )

        Friend Function ParseGeneralType(Optional allowEmptyGenericArguments As Boolean = False) As TypeSyntax

            Dim start As SyntaxToken = CurrentToken
            Dim result As TypeSyntax

            If _evaluatingConditionCompilationExpression AndAlso Not SyntaxFacts.IsPredefinedTypeOrVariant(start.Kind) Then

                'TODO - 
                ' 1. Dev10 code does NOT consume any tokens here.
                ' 2. Should this error check be done in the parser or when the expression is evaluated?
                Dim ident = InternalSyntaxFactory.MissingIdentifier()
                ident = ident.AddTrailingSyntax(start, ERRID.ERR_BadTypeInCCExpression)
                result = SyntaxFactory.IdentifierName(ident)
                GetNextToken()

                Return result
            End If

            Dim allowedEmptyGenericArguments As Boolean = False

            result = ParseTypeName(
                allowEmptyGenericArguments:=allowEmptyGenericArguments,
                allowedEmptyGenericArguments:=allowedEmptyGenericArguments)

            If CurrentToken.Kind = SyntaxKind.OpenParenToken Then

                Dim elementType = result
                Dim rankSpecifiers As SyntaxList(Of ArrayRankSpecifierSyntax) = ParseArrayRankSpecifiers()

                If allowedEmptyGenericArguments Then
                    ' Need to eat up the array syntax to avoid spuriously parsing
                    ' the array syntax "(10)" as default property syntax for
                    ' constructs such a GetType(A(Of )()) and GetType(A(Of )()()()).
                    ' Even resyncing to tkRParen will not help in the array of array
                    ' cases. So instead use ParseArrayDeclarator to help skip
                    ' all of the array syntax.
                    rankSpecifiers = New InternalSyntax.SyntaxList(Of ArrayRankSpecifierSyntax)(ReportSyntaxError(rankSpecifiers.Node, ERRID.ERR_ArrayOfRawGenericInvalid))
                End If

                result = SyntaxFactory.ArrayType(elementType, rankSpecifiers)
            End If

            Return result
        End Function

        ' [in] the start token of the statement or expression containing the generic arguments
        ' File: Parser.cpp
        ' Lines: 6625 - 6625
        ' .Parser::ParseGenericArguments( [ Token* Start ] [ ParseTree::GenericArguments& Arguments ] [ _Inout_ bool& AllowEmptyGenericArguments ] [ _Inout_ bool& AllowNonEmptyGenericArguments ] [ _Inout_ bool& ErrorInConstruct ] )

        ' File: Parser.cpp
        ' Lines: 6659 - 6659
        ' TypeList* .Parser::ParseGenericArguments( [ _Out_ Token*& Of ] [ _Out_ Token*& openParen ] [ _Out_ Token*& closeParen ] [ _Inout_ bool& AllowEmptyGenericArguments ] [ _Inout_ bool& AllowNonEmptyGenericArguments ] [ _Inout_ bool& ErrorInConstruct ] )

        Private Function ParseGenericArguments(
            ByRef allowEmptyGenericArguments As Boolean,
            ByRef AllowNonEmptyGenericArguments As Boolean
        ) As TypeArgumentListSyntax

            Debug.Assert(allowEmptyGenericArguments OrElse AllowNonEmptyGenericArguments,
                "Cannot disallow both empty and non-empty generic arguments!!!")

            Dim [of] As KeywordSyntax = Nothing
            Dim openParen As PunctuationSyntax
            Dim closeParen As PunctuationSyntax = Nothing
            Dim genericArguments As TypeArgumentListSyntax
            Dim typeArguments As SeparatedSyntaxList(Of TypeSyntax)

            Debug.Assert(CurrentToken.Kind = SyntaxKind.OpenParenToken, "Generic arguments parsing lost!!!")

            openParen = DirectCast(CurrentToken, PunctuationSyntax)
            GetNextToken() ' get off '('
            TryEatNewLine()  ' '(' allows implicit line continuation

            TryGetTokenAndEatNewLine(SyntaxKind.OfKeyword, [of], createIfMissing:=True)

            Dim typeNames = _pool.AllocateSeparated(Of TypeSyntax)()
            Dim typeName As TypeSyntax
            Dim comma As PunctuationSyntax

            Do
                typeName = Nothing

                ' Either all generic arguments should be unspecified or all need to be specified.
                If CurrentToken.Kind = SyntaxKind.CommaToken OrElse CurrentToken.Kind = SyntaxKind.CloseParenToken Then
                    If allowEmptyGenericArguments Then
                        ' If a non-empty type argument is already specified, then need to always look for
                        ' non-empty type arguments, else we can allow empty type arguments.

                        typeName = SyntaxFactory.IdentifierName(InternalSyntaxFactory.MissingIdentifier)
                        AllowNonEmptyGenericArguments = False
                    Else
                        typeName = ParseGeneralType()
                    End If

                Else
                    ' If an empty type argument is already specified, then need to always look for
                    ' empty type arguments and reject non-empty type arguments, else we can allow
                    ' non-empty type arguments.

                    typeName = ParseGeneralType()
                    If AllowNonEmptyGenericArguments Then
                        allowEmptyGenericArguments = False
                    Else
                        typeName = ReportSyntaxError(typeName, ERRID.ERR_TypeParamMissingCommaOrRParen)
                    End If
                End If

                Debug.Assert(allowEmptyGenericArguments OrElse AllowNonEmptyGenericArguments,
                    "Cannot disallow both empty and non-empty generic arguments!!!")

                If typeName.ContainsDiagnostics Then
                    typeName = ResyncAt(typeName, SyntaxKind.CloseParenToken, SyntaxKind.CommaToken)
                End If

                typeNames.Add(typeName)

                comma = Nothing
                If Not TryGetTokenAndEatNewLine(SyntaxKind.CommaToken, comma) Then
                    Exit Do
                End If

                Debug.Assert(comma IsNot Nothing)

                typeNames.AddSeparator(comma)
            Loop While True

            If openParen IsNot Nothing Then
                TryEatNewLineAndGetToken(SyntaxKind.CloseParenToken, closeParen, createIfMissing:=True)
            End If

            typeArguments = typeNames.ToList
            _pool.Free(typeNames)
            genericArguments = SyntaxFactory.TypeArgumentList(openParen, [of], typeArguments, closeParen)

            Return genericArguments
        End Function

        Private Function ParseArrayRankSpecifiers(Optional errorForExplicitArraySizes As ERRID = ERRID.ERR_NoExplicitArraySizes) As SyntaxList(Of ArrayRankSpecifierSyntax)

            Debug.Assert(CurrentToken.Kind = SyntaxKind.OpenParenToken, "should be a (.")

            Dim arrayModifiers As SyntaxListBuilder(Of ArrayRankSpecifierSyntax) = Nothing

            Do
                Dim openParen As PunctuationSyntax = Nothing
                Dim commas As SyntaxList(Of PunctuationSyntax) = Nothing
                Dim closeParen As PunctuationSyntax = Nothing
                Dim arguments As SeparatedSyntaxList(Of ArgumentSyntax) = Nothing

                Debug.Assert(CurrentToken.Kind = SyntaxKind.OpenParenToken)
                TryGetTokenAndEatNewLine(SyntaxKind.OpenParenToken, openParen)

                If CurrentToken.Kind = SyntaxKind.CommaToken Then

                    commas = ParseSeparators(SyntaxKind.CommaToken)

                ElseIf CurrentToken.Kind <> SyntaxKind.CloseParenToken Then
                    ' Previously allowExplicitSizes was passed to control whether sizes are allowed.  Now if we get here it is
                    ' always an error.  For backward compatibility we try to parse for array sizes and then report it as an error
                    ' below.

                    arguments = ParseArgumentList()
                End If

                TryEatNewLineAndGetToken(SyntaxKind.CloseParenToken, closeParen, createIfMissing:=True)

                If arrayModifiers.IsNull Then
                    arrayModifiers = _pool.Allocate(Of ArrayRankSpecifierSyntax)()
                End If

                If arguments.Count <> 0 Then
                    closeParen = closeParen.AddLeadingSyntax(arguments.Node, errorForExplicitArraySizes)
                End If

                Dim arrayModifier As ArrayRankSpecifierSyntax = SyntaxFactory.ArrayRankSpecifier(openParen, commas, closeParen)

                arrayModifiers.Add(arrayModifier)

            Loop While CurrentToken.Kind = SyntaxKind.OpenParenToken

            Dim result As SyntaxList(Of ArrayRankSpecifierSyntax) = arrayModifiers.ToList
            _pool.Free(arrayModifiers)

            Return result
        End Function

        ' davidsch - Just as ParseIdentifier was split into two ParseIdentifiers (nullable and non-nullable cases), ParseArrayDeclarator was split 
        ' to handle ArrayTypeName and ModifiedIdentifier cases

        Private Function ParseArrayModifiedIdentifier(
            elementType As IdentifierTokenSyntax,
            optionalNullable As PunctuationSyntax,
            allowExplicitSizes As Boolean
         ) As ModifiedIdentifierSyntax
            Debug.Assert(elementType IsNot Nothing)

            Debug.Assert(CurrentToken.Kind = SyntaxKind.OpenParenToken, "should be a (.")

            Dim optionalArrayBounds As ArgumentListSyntax = Nothing
            Dim arrayModifiers As SyntaxListBuilder(Of ArrayRankSpecifierSyntax) = Nothing
            Dim arguments As SeparatedSyntaxList(Of ArgumentSyntax)
            Dim openParen As PunctuationSyntax = Nothing
            Dim commas As SyntaxList(Of PunctuationSyntax)
            Dim closeParen As PunctuationSyntax
            Dim innerArrayType As Boolean = False

            Do
                commas = Nothing
                arguments = Nothing
                closeParen = Nothing

                Debug.Assert(CurrentToken.Kind = SyntaxKind.OpenParenToken)
                TryGetTokenAndEatNewLine(SyntaxKind.OpenParenToken, openParen)

                If CurrentToken.Kind = SyntaxKind.CommaToken Then

                    commas = ParseSeparators(SyntaxKind.CommaToken)

                ElseIf CurrentToken.Kind <> SyntaxKind.CloseParenToken Then

                    arguments = ParseArgumentList()

                End If

                TryEatNewLineAndGetToken(SyntaxKind.CloseParenToken, closeParen, createIfMissing:=True)

                If arrayModifiers.IsNull Then
                    arrayModifiers = _pool.Allocate(Of ArrayRankSpecifierSyntax)()
                End If

                If arguments.Count <> 0 Then

                    If Not innerArrayType Then
                        optionalArrayBounds = SyntaxFactory.ArgumentList(openParen, arguments, closeParen)

                        If Not allowExplicitSizes Then
                            optionalArrayBounds = ReportSyntaxError(optionalArrayBounds, ERRID.ERR_NoExplicitArraySizes)
                        End If

                    Else
                        ' Create an arrayModifier with the bad array bounds
                        closeParen = closeParen.AddLeadingSyntax(arguments.Node, ERRID.ERR_NoConstituentArraySizes)
                        arrayModifiers.Add(SyntaxFactory.ArrayRankSpecifier(openParen, commas, closeParen))
                    End If

                Else
                    arrayModifiers.Add(SyntaxFactory.ArrayRankSpecifier(openParen, commas, closeParen))
                End If

                ' Explicit sizes are only allowed once in the first ().  
                innerArrayType = True
            Loop While CurrentToken.Kind = SyntaxKind.OpenParenToken

            Dim modifiersArr As SyntaxList(Of ArrayRankSpecifierSyntax) = arrayModifiers.ToList
            _pool.Free(arrayModifiers)

            Return SyntaxFactory.ModifiedIdentifier(elementType, optionalNullable, optionalArrayBounds, modifiersArr)
        End Function

        Private Function TryReinterpretAsArraySpecifier(argumentList As ArgumentListSyntax, ByRef arrayModifiers As SyntaxList(Of ArrayRankSpecifierSyntax)) As Boolean
            Dim builder = _pool.Allocate(Of PunctuationSyntax)()

            ' Try to reinterpret the argumentList as arrayRankSpecifier syntax
            Dim interpretAsArrayModifiers = True
            Dim arguments = argumentList.Arguments

            For i = 0 To arguments.Count - 1
                Dim arg = arguments(i)

                If arg.Kind <> SyntaxKind.OmittedArgument Then
                    interpretAsArrayModifiers = False
                    Exit For
                End If
            Next

            If interpretAsArrayModifiers Then
                Dim argsAndSeparators = arguments.GetWithSeparators

                For i = 0 To arguments.SeparatorCount - 1
                    builder.Add(DirectCast(argsAndSeparators(2 * i + 1), PunctuationSyntax))
                Next

                arrayModifiers = SyntaxFactory.ArrayRankSpecifier(argumentList.OpenParenToken, builder.ToList, argumentList.CloseParenToken)
            End If

            _pool.Free(builder)
            Return interpretAsArrayModifiers
        End Function

        Private Function ParseSeparators(kind As SyntaxKind) As SyntaxList(Of PunctuationSyntax)
            Dim separators = _pool.Allocate(Of PunctuationSyntax)()

            While CurrentToken.Kind = kind
                Dim sep As PunctuationSyntax = DirectCast(CurrentToken, PunctuationSyntax)
                GetNextToken()
                TryEatNewLine()
                separators.Add(sep)
            End While

            Dim result = separators.ToList
            _pool.Free(separators)

            Return result
        End Function

        ' In Dev10 this was ParseArgument.
        Private Function ParseArgumentList() As SeparatedSyntaxList(Of ArgumentSyntax)
            Dim comma As PunctuationSyntax

            Dim arguments = _pool.AllocateSeparated(Of ArgumentSyntax)()

            Do
                Dim lowerBound As ExpressionSyntax = Nothing
                Dim toKeyword As KeywordSyntax = Nothing
                Dim upperBound As ExpressionSyntax = ParseExpressionCore()

                If upperBound.ContainsDiagnostics Then
                    upperBound = ResyncAt(upperBound, SyntaxKind.CommaToken, SyntaxKind.CloseParenToken, SyntaxKind.AsKeyword)

                ElseIf CurrentToken.Kind = SyntaxKind.ToKeyword Then
                    toKeyword = DirectCast(CurrentToken, KeywordSyntax)
                    lowerBound = upperBound

                    ' Check that lower bound is equal to 0 moved to binder.

                    GetNextToken() ' consume To keyword

                    upperBound = ParseExpressionCore()
                End If

                If upperBound.ContainsDiagnostics OrElse (toKeyword IsNot Nothing AndAlso lowerBound.ContainsDiagnostics) Then
                    upperBound = ResyncAt(upperBound, SyntaxKind.CommaToken, SyntaxKind.CloseParenToken, SyntaxKind.AsKeyword)
                End If

                Dim arg As ArgumentSyntax

                If toKeyword Is Nothing Then
                    arg = SyntaxFactory.SimpleArgument(Nothing, upperBound)
                Else
                    arg = SyntaxFactory.RangeArgument(lowerBound, toKeyword, upperBound)
                End If

                arguments.Add(arg)

                comma = Nothing
                If Not TryGetTokenAndEatNewLine(SyntaxKind.CommaToken, comma) Then
                    Exit Do
                End If

                arguments.AddSeparator(comma)
            Loop

            Dim result = arguments.ToList
            _pool.Free(arguments)

            Return result
        End Function

        ' This used to be ParsePropertyOrEventProcedureDefinition
        Private Function ParsePropertyOrEventAccessor(accessorKind As SyntaxKind, attributes As SyntaxList(Of AttributeListSyntax), modifiers As SyntaxList(Of KeywordSyntax)) As AccessorStatementSyntax
            Debug.Assert(CurrentToken.Kind = SyntaxKind.GetKeyword OrElse CurrentToken.Kind = SyntaxKind.SetKeyword OrElse
                     CurrentToken.Kind = SyntaxKind.AddHandlerKeyword OrElse CurrentToken.Kind = SyntaxKind.RemoveHandlerKeyword OrElse CurrentToken.Kind = SyntaxKind.RaiseEventKeyword)

            Dim methodKeyword As KeywordSyntax = DirectCast(CurrentToken, KeywordSyntax)
            If Not IsFirstStatementOnLine(CurrentToken) Then
                methodKeyword = ReportSyntaxError(methodKeyword, ERRID.ERR_MethodMustBeFirstStatementOnLine)
            End If
            GetNextToken()

            Dim genericParams As TypeParameterListSyntax = Nothing
            Dim optionalParameters As ParameterListSyntax = Nothing
            Dim openParen As PunctuationSyntax = Nothing
            Dim parameters As SeparatedSyntaxList(Of ParameterSyntax) = Nothing
            Dim closeParen As PunctuationSyntax = Nothing

            TryRejectGenericParametersForMemberDecl(genericParams)

            If genericParams IsNot Nothing Then
                methodKeyword = methodKeyword.AddTrailingSyntax(genericParams)
            End If

            If methodKeyword.Kind <> SyntaxKind.GetKeyword AndAlso
               CurrentToken.Kind = SyntaxKind.OpenParenToken Then

                parameters = ParseParameters(openParen, closeParen)
                optionalParameters = SyntaxFactory.ParameterList(openParen, parameters, closeParen)
            End If

            ' Specifiers only allowed for property accessors, not for event accessors
            ' Specifiers are not valid on 'AddHandler', 'RemoveHandler' and 'RaiseEvent' methods.

            If modifiers.Any AndAlso
                (methodKeyword.Kind = SyntaxKind.AddHandlerKeyword OrElse
                methodKeyword.Kind = SyntaxKind.RemoveHandlerKeyword OrElse
                methodKeyword.Kind = SyntaxKind.RaiseEventKeyword) Then

                methodKeyword = ReportModifiersOnStatementError(ERRID.ERR_SpecifiersInvOnEventMethod, Nothing, modifiers, methodKeyword)
                modifiers = Nothing
            End If

            Dim statement = SyntaxFactory.AccessorStatement(accessorKind, attributes, modifiers, methodKeyword, optionalParameters)

            Return statement
        End Function

        ' /*********************************************************************
        ' *
        ' * Function:
        ' *     Parser::ParseImplementsList
        ' *
        ' **********************************************************************/

        ' File: Parser.cpp
        ' Lines: 8018 - 8018
        ' NameList* .Parser::ParseImplementsList( [ _Inout_ bool& ErrorInConstruct ] )

        Private Function ParseImplementsList() As ImplementsClauseSyntax

            Debug.Assert(CurrentToken.Kind = SyntaxKind.ImplementsKeyword, "Implements list parsing lost.")

            Dim implementsKeyword As KeywordSyntax = DirectCast(CurrentToken, KeywordSyntax)
            Dim ImplementsClauses As SeparatedSyntaxListBuilder(Of QualifiedNameSyntax) =
                Me._pool.AllocateSeparated(Of QualifiedNameSyntax)()

            Dim comma As PunctuationSyntax

            GetNextToken()

            Do

                'TODO - davidsch
                ' The old parser did not make a distinction between TypeNames and Names
                ' While there is a ParseTypeName function, the old parser called ParseName.  For now
                ' call ParseName and then break up the name to make a ImplementsClauseItem. The
                ' parameters passed to ParseName guarantee that the name is qualified. The first
                ' parameter ensures qualification.  The last parameter ensures that it is not generic.

                ' AllowGlobalNameSpace
                ' Allow generic arguments

                Dim term = DirectCast(ParseName(
                    requireQualification:=True,
                    allowGlobalNameSpace:=True,
                    allowGenericArguments:=True,
                    allowGenericsWithoutOf:=True,
                    nonArrayName:=True,
                    disallowGenericArgumentsOnLastQualifiedName:=True), QualifiedNameSyntax) ' Disallow generic arguments on last qualified name i.e. on the method name

                ImplementsClauses.Add(term)

                comma = Nothing
                If Not TryGetTokenAndEatNewLine(SyntaxKind.CommaToken, comma) Then
                    Exit Do
                End If

                ImplementsClauses.AddSeparator(comma)
            Loop

            Dim result = ImplementsClauses.ToList
            Me._pool.Free(ImplementsClauses)

            Return SyntaxFactory.ImplementsClause(implementsKeyword, result)
        End Function

        ' File: Parser.cpp
        ' Lines: 8062 - 8062
        ' NameList* .Parser::ParseHandlesList( [ _Inout_ bool& ErrorInConstruct ] )
        Private Function ParseHandlesList() As HandlesClauseSyntax

            Debug.Assert(CurrentToken.Kind = SyntaxKind.HandlesKeyword, "Handles list parsing lost.")

            Dim handlesKeyword = DirectCast(CurrentToken, KeywordSyntax)
            Dim handlesClauseItems As SeparatedSyntaxListBuilder(Of HandlesClauseItemSyntax) = Me._pool.AllocateSeparated(Of HandlesClauseItemSyntax)()
            Dim comma As PunctuationSyntax

            GetNextToken() ' get off the handles / comma token
            Do
                Dim eventContainer As EventContainerSyntax
                Dim eventMember As IdentifierNameSyntax

                If CurrentToken.Kind = SyntaxKind.MyBaseKeyword OrElse
                    CurrentToken.Kind = SyntaxKind.MyClassKeyword OrElse
                    CurrentToken.Kind = SyntaxKind.MeKeyword Then

                    eventContainer = SyntaxFactory.KeywordEventContainer(DirectCast(CurrentToken, KeywordSyntax))
                    GetNextToken()

                ElseIf CurrentToken.Kind = SyntaxKind.GlobalKeyword Then
                    ' A handles name can't start with Global, it is local.
                    ' Produce the error, ignore the token and let the name parse for sync.

                    ' we are not consuming Global keyword here as the only acceptable keywords are: Me, MyBase, MyClass
                    eventContainer = SyntaxFactory.WithEventsEventContainer(InternalSyntaxFactory.MissingIdentifier())
                    eventContainer = ReportSyntaxError(eventContainer, ERRID.ERR_NoGlobalInHandles)

                Else
                    eventContainer = SyntaxFactory.WithEventsEventContainer(ParseIdentifier())

                End If

                Dim Dot As PunctuationSyntax = Nothing

                ' allow implicit line continuation after '.' in handles list - dev10_503311
                If TryGetTokenAndEatNewLine(SyntaxKind.DotToken, Dot, createIfMissing:=True) Then
                    eventMember = InternalSyntaxFactory.IdentifierName(ParseIdentifierAllowingKeyword())

                    ' check if we actually have "withEventsMember.Property.Event"
                    Dim identContainer = TryCast(eventContainer, WithEventsEventContainerSyntax)
                    Dim secondDot As PunctuationSyntax = Nothing

                    If identContainer IsNot Nothing AndAlso TryGetTokenAndEatNewLine(SyntaxKind.DotToken, secondDot, createIfMissing:=True) Then
                        ' former member and dot are shifted into property container.
                        eventContainer = SyntaxFactory.WithEventsPropertyEventContainer(identContainer, Dot, eventMember)
                        ' secondDot becomes the event's dot
                        Dot = secondDot
                        ' parse another event member since the former one has become a property
                        eventMember = InternalSyntaxFactory.IdentifierName(ParseIdentifierAllowingKeyword())
                    End If

                Else
                    eventMember = InternalSyntaxFactory.IdentifierName(InternalSyntaxFactory.MissingIdentifier())
                End If

                Dim item As HandlesClauseItemSyntax = SyntaxFactory.HandlesClauseItem(eventContainer, Dot, eventMember)

                If eventContainer.ContainsDiagnostics OrElse Dot.ContainsDiagnostics OrElse eventMember.ContainsDiagnostics Then

                    If CurrentToken.Kind <> SyntaxKind.CommaToken Then
                        item = ResyncAt(item, SyntaxKind.CommaToken)
                    End If
                End If

                handlesClauseItems.Add(item)

                comma = Nothing
                If Not TryGetTokenAndEatNewLine(SyntaxKind.CommaToken, comma) Then
                    Exit Do
                End If

                handlesClauseItems.AddSeparator(comma)
            Loop

            Dim result = handlesClauseItems.ToList
            Me._pool.Free(handlesClauseItems)

            Return SyntaxFactory.HandlesClause(handlesKeyword, result)
        End Function

        ' /*********************************************************************
        ' *
        ' * Function:
        ' *     Parser::ParseSubDeclaration
        ' *
        ' * Purpose:
        ' *
        ' **********************************************************************/

        ' [in] specifiers on definition
        ' [in] token starting definition

        ' File: Parser.cpp
        ' Lines: 8358 - 8358
        ' MethodDeclarationStatement* .Parser::ParseSubDeclaration( [ ParseTree::AttributeSpecifierList* Attributes ] [ ParseTree::SpecifierList* Specifiers ] [ _In_ Token* Start ] [ bool IsDelegate ] [ _Inout_ bool& ErrorInConstruct ] )

        Private Function ParseSubStatement(
            attributes As SyntaxList(Of AttributeListSyntax),
            modifiers As SyntaxList(Of KeywordSyntax)
        ) As MethodBaseSyntax

            Dim subKeyword As KeywordSyntax = DirectCast(CurrentToken, KeywordSyntax)

            Debug.Assert(subKeyword.Kind = SyntaxKind.SubKeyword, "must be at a Sub.")

            GetNextToken()

            Dim save_isInMethodDeclarationHeader As Boolean = _isInMethodDeclarationHeader
            _isInMethodDeclarationHeader = True

            Dim save_isInAsyncMethodDeclarationHeader As Boolean = _isInAsyncMethodDeclarationHeader
            Dim save_isInIteratorMethodDeclarationHeader As Boolean = _isInIteratorMethodDeclarationHeader

            _isInAsyncMethodDeclarationHeader = modifiers.Any(SyntaxKind.AsyncKeyword)
            _isInIteratorMethodDeclarationHeader = modifiers.Any(SyntaxKind.IteratorKeyword)

            Dim newKeyword As KeywordSyntax = Nothing
            Dim name As IdentifierTokenSyntax = Nothing
            Dim genericParams As TypeParameterListSyntax = Nothing
            Dim parameters As ParameterListSyntax = Nothing
            Dim handlesClause As HandlesClauseSyntax = Nothing
            Dim implementsClause As ImplementsClauseSyntax = Nothing

            ' Dev10_504604 we are parsing a method declaration and will need to let the scanner know that we
            ' are so the scanner can correctly identify attributes vs. xml while scanning the declaration.

            'davidsch - It is not longer necessary to force the scanner state here.  The scanner will only scan xml when the parser explicitly tells it to scan xml.

            ' Nodekind.NewKeyword is allowed as a Sub name but no other keywords.
            If CurrentToken.Kind = SyntaxKind.NewKeyword Then
                newKeyword = DirectCast(CurrentToken, KeywordSyntax)
                GetNextToken()
            End If

            ParseSubOrDelegateStatement(If(newKeyword Is Nothing, SyntaxKind.SubStatement, SyntaxKind.SubNewStatement), name, genericParams, parameters, handlesClause, implementsClause)

            ' We should be at the end of the statement.
            _isInMethodDeclarationHeader = save_isInMethodDeclarationHeader
            _isInAsyncMethodDeclarationHeader = save_isInAsyncMethodDeclarationHeader
            _isInIteratorMethodDeclarationHeader = save_isInIteratorMethodDeclarationHeader

            'Create the Sub declaration
            If newKeyword Is Nothing Then
                Return SyntaxFactory.SubStatement(attributes, modifiers, subKeyword, name, genericParams, parameters, Nothing, handlesClause, implementsClause)
            Else
                If handlesClause IsNot Nothing Then
                    newKeyword = newKeyword.AddError(ERRID.ERR_NewCannotHandleEvents) ' error should be on "New"
                End If

                If implementsClause IsNot Nothing Then
                    newKeyword = newKeyword.AddError(ERRID.ERR_ImplementsOnNew) ' error should be on "New"
                End If

                If genericParams IsNot Nothing Then
                    newKeyword = newKeyword.AddTrailingSyntax(genericParams)
                End If

                Dim ctorDecl = SyntaxFactory.SubNewStatement(attributes, modifiers, subKeyword, newKeyword, parameters)

                ' do not forget unexpected handles and implements even if unexpected
                ctorDecl = ctorDecl.AddTrailingSyntax(handlesClause)
                ctorDecl = ctorDecl.AddTrailingSyntax(implementsClause)

                Return ctorDecl
            End If

        End Function

        Private Sub ParseSubOrDelegateStatement(
                                          kind As SyntaxKind,
                                          ByRef ident As IdentifierTokenSyntax,
                                          ByRef optionalGenericParams As TypeParameterListSyntax,
                                          ByRef optionalParameters As ParameterListSyntax,
                                          ByRef handlesClause As HandlesClauseSyntax,
                                          ByRef implementsClause As ImplementsClauseSyntax)

            Debug.Assert(kind = SyntaxKind.SubStatement OrElse
                         kind = SyntaxKind.SubNewStatement OrElse
                         kind = SyntaxKind.DelegateSubStatement, "Wrong kind passed to ParseSubOrDelegateStatement")

            'The current token is on the Sub or Delegate's name

            ' Parse the name only for Delegates and Subs.  Constructors have already grabbed the New keyword.
            If kind <> SyntaxKind.SubNewStatement Then
                ident = ParseIdentifier()

                If ident.ContainsDiagnostics Then
                    ident = ident.AddTrailingSyntax(ResyncAt({SyntaxKind.OpenParenToken, SyntaxKind.OfKeyword}))
                End If
            End If

            ' Dev10_504604 we are parsing a method declaration and will need to let the scanner know that we
            ' are so the scanner can correctly identify attributes vs. xml while scanning the declaration.

            If BeginsGeneric() Then
                If kind = SyntaxKind.SubNewStatement Then

                    ' We want to do this error checking here during parsing and not in
                    ' declared (which would have been more ideal) because for the invalid
                    ' case, when this error occurs, we don't want any parse errors for
                    ' parameters to show up.

                    ' We want other errors such as those on regular parameters reported too,
                    ' so don't mark ErrorInConstruct, but instead use a temp.
                    '
                    optionalGenericParams = ReportGenericParamsDisallowedError(ERRID.ERR_GenericParamsOnInvalidMember)
                Else
                    optionalGenericParams = ParseGenericParameters()
                End If
            End If

            optionalParameters = ParseParameterList()

            ' See if we have the HANDLES or the IMPLEMENTS clause on this procedure.

            If CurrentToken.Kind = SyntaxKind.HandlesKeyword Then
                handlesClause = ParseHandlesList()

                If kind = SyntaxKind.DelegateSubStatement Then
                    ' davidsch - This error was reported in Declared in Dev10
                    handlesClause = ReportSyntaxError(handlesClause, ERRID.ERR_DelegateCantHandleEvents)
                End If
            ElseIf CurrentToken.Kind = SyntaxKind.ImplementsKeyword Then
                implementsClause = ParseImplementsList()

                If kind = SyntaxKind.DelegateSubStatement Then
                    ' davidsch - This error was reported in Declared in Dev10
                    implementsClause = ReportSyntaxError(implementsClause, ERRID.ERR_DelegateCantImplement)
                End If
            End If
        End Sub

        Friend Function ParseParameterList() As ParameterListSyntax
            If CurrentToken.Kind = SyntaxKind.OpenParenToken Then

                Dim openParen As PunctuationSyntax = Nothing
                Dim closeParen As PunctuationSyntax = Nothing
                Dim parameters = ParseParameters(openParen, closeParen)

                Return SyntaxFactory.ParameterList(openParen, parameters, closeParen)
            Else
                Return Nothing
            End If
        End Function

        ' /*********************************************************************
        ' *
        ' * Function:
        ' *     Parser::ParseFunctionDeclaration
        ' *
        ' * Purpose:
        ' *     Parses a Function definition.
        ' *
        ' **********************************************************************/

        ' [in] specifiers on definition
        ' [in] token starting definition
        ' File: Parser.cpp
        ' Lines: 8470 - 8470
        ' MethodDeclarationStatement* .Parser::ParseFunctionDeclaration( [ ParseTree::AttributeSpecifierList* Attributes ] [ ParseTree::SpecifierList* Specifiers ] [ _In_ Token* Start ] [ bool IsDelegate ] [ _Inout_ bool& ErrorInConstruct ] )

        Private Function ParseFunctionStatement(
                attributes As SyntaxList(Of AttributeListSyntax),
                modifiers As SyntaxList(Of KeywordSyntax)
            ) As MethodStatementSyntax

            Dim functionKeyword As KeywordSyntax = DirectCast(CurrentToken, KeywordSyntax)

            Debug.Assert(functionKeyword.Kind = SyntaxKind.FunctionKeyword, "Function parsing lost.")

            GetNextToken()

            Dim save_isInMethodDeclarationHeader As Boolean = _isInMethodDeclarationHeader
            _isInMethodDeclarationHeader = True

            Dim save_isInAsyncMethodDeclarationHeader As Boolean = _isInAsyncMethodDeclarationHeader
            Dim save_isInIteratorMethodDeclarationHeader As Boolean = _isInIteratorMethodDeclarationHeader

            _isInAsyncMethodDeclarationHeader = modifiers.Any(SyntaxKind.AsyncKeyword)
            _isInIteratorMethodDeclarationHeader = modifiers.Any(SyntaxKind.IteratorKeyword)

            ' Dev10_504604 we are parsing a method declaration and will need to let the scanner know
            ' that we are so the scanner can correctly identify attributes vs. xml while scanning
            ' the declaration.

            'davidsch - It is not longer necessary to force the scanner state here.  The scanner will
            'only scan xml when the parser explicitly tells it to scan xml.

            Dim name As IdentifierTokenSyntax = Nothing
            Dim genericParams As TypeParameterListSyntax = Nothing
            Dim parameters As ParameterListSyntax = Nothing
            Dim asClause As SimpleAsClauseSyntax = Nothing
            Dim handlesClause As HandlesClauseSyntax = Nothing
            Dim implementsClause As ImplementsClauseSyntax = Nothing

            ParseFunctionOrDelegateStatement(SyntaxKind.FunctionStatement, name, genericParams, parameters, asClause, handlesClause, implementsClause)

            _isInMethodDeclarationHeader = save_isInMethodDeclarationHeader
            _isInAsyncMethodDeclarationHeader = save_isInAsyncMethodDeclarationHeader
            _isInIteratorMethodDeclarationHeader = save_isInIteratorMethodDeclarationHeader

            'Create the Sub statement.
            Dim methodStatement = SyntaxFactory.FunctionStatement(attributes, modifiers, functionKeyword, name, genericParams, parameters, asClause, handlesClause, implementsClause)

            Return methodStatement

        End Function

        Private Sub ParseFunctionOrDelegateStatement(kind As SyntaxKind,
                                                       ByRef ident As IdentifierTokenSyntax,
                                                       ByRef optionalGenericParams As TypeParameterListSyntax,
                                                       ByRef optionalParameters As ParameterListSyntax,
                                                       ByRef asClause As SimpleAsClauseSyntax,
                                                       ByRef handlesClause As HandlesClauseSyntax,
                                                       ByRef implementsClause As ImplementsClauseSyntax)

            Debug.Assert(
                kind = SyntaxKind.FunctionStatement OrElse
                kind = SyntaxKind.DelegateFunctionStatement, "Wrong kind passed to ParseFunctionOrDelegateStatement")

            'TODO - davidsch Can ParseFunctionOrDelegateDeclaration and
            'ParseSubOrDelegateDeclaration share more code? They are nearly the same.

            ' The current token is on the function or delegate's name

            If CurrentToken.Kind = SyntaxKind.NewKeyword Then
                ' "New" gets special attention because attempting to declare a constructor as a
                ' function is, we expect, a common error.
                ident = ParseIdentifierAllowingKeyword()

                ident = ReportSyntaxError(ident, ERRID.ERR_ConstructorFunction)
            Else
                ident = ParseIdentifier()

                ' TODO - davidsch - Why do ParseFunctionDeclaration and ParseSubDeclaration have
                ' different error recovery here?
                If ident.ContainsDiagnostics Then
                    ident = ident.AddTrailingSyntax(ResyncAt({SyntaxKind.OpenParenToken, SyntaxKind.AsKeyword}))
                End If
            End If

            If BeginsGeneric() Then
                optionalGenericParams = ParseGenericParameters()
            End If

            optionalParameters = ParseParameterList()

            Dim returnType As TypeSyntax = Nothing
            Dim returnTypeAttributes As SyntaxList(Of AttributeListSyntax) = Nothing

            Dim asKeyword As KeywordSyntax = Nothing

            ' Check the return type.

            If CurrentToken.Kind = SyntaxKind.AsKeyword Then
                asKeyword = DirectCast(CurrentToken, KeywordSyntax)
                GetNextToken()

                If CurrentToken.Kind = SyntaxKind.LessThanToken Then
                    returnTypeAttributes = ParseAttributeLists(False)
                End If

                returnType = ParseGeneralType()

                If returnType.ContainsDiagnostics Then
                    returnType = ResyncAt(returnType)
                End If

                asClause = SyntaxFactory.SimpleAsClause(asKeyword, returnTypeAttributes, returnType)
            End If

            ' See if we have the HANDLES or the IMPLEMENTS clause on this procedure.

            If CurrentToken.Kind = SyntaxKind.HandlesKeyword Then
                handlesClause = ParseHandlesList()

                If kind = SyntaxKind.DelegateFunctionStatement Then
                    ' davidsch - This error was reported in Declared in Dev10
                    handlesClause = ReportSyntaxError(handlesClause, ERRID.ERR_DelegateCantHandleEvents)
                End If

            ElseIf CurrentToken.Kind = SyntaxKind.ImplementsKeyword Then
                implementsClause = ParseImplementsList()

                If kind = SyntaxKind.DelegateFunctionStatement Then
                    ' davidsch - This error was reported in Declared in Dev10
                    implementsClause = ReportSyntaxError(implementsClause, ERRID.ERR_DelegateCantImplement)
                End If

            End If

        End Sub

        ' /*********************************************************************
        ' *
        ' * Function:
        ' *     Parser::ParseOperatorDeclaration
        ' *
        ' * Purpose:
        ' *     Parses an Operator definition.
        ' *
        ' **********************************************************************/

        ' [in] specifiers on definition
        ' [in] token starting definition

        ' File: Parser.cpp
        ' Lines: 8711 - 8711
        ' MethodDeclarationStatement* .Parser::ParseOperatorDeclaration( [ ParseTree::AttributeSpecifierList* Attributes ] [ ParseTree::SpecifierList* Specifiers ] [ _In_ Token* Start ] [ bool IsDelegate ] [ _Inout_ bool& ErrorInConstruct ] )
        Private Function ParseOperatorStatement(
                attributes As SyntaxList(Of AttributeListSyntax),
                modifiers As SyntaxList(Of KeywordSyntax)
            ) As OperatorStatementSyntax

            'TODO - davidsch 
            ' Can ParseFunctionDeclaration and ParseSubDeclaration share more code? They are nearly the same.
            Dim operatorKeyword As KeywordSyntax = DirectCast(CurrentToken, KeywordSyntax)
            Debug.Assert(operatorKeyword.Kind = SyntaxKind.OperatorKeyword, "Operator parsing lost.")

            ' Dev10_504604 we are parsing a method declaration and will need to let the scanner know that we
            ' are so the scanner can correctly identify attributes vs. xml while scanning the declaration.

            'davidsch - It is not longer necessary to force the scanner state here.  The scanner will only scan xml when the parser explicitly tells it to scan xml.

            GetNextToken()

            ' Under the IDE, we accept the Widening or Narrowing specifier coming after the Operator keyword.
            '
            ' Example:  Public Shared Operator Widening CType( ...
            '
            ' This is still a syntax error, but the pretty lister can move the specifier to before the Operator keyword.
            ' This used to be recorded as a dangling specifier.  Now the overloadable operator will be Widening with unexpected 
            ' syntax CType following it.

            Dim keyword As KeywordSyntax = Nothing
            Dim operatorToken As SyntaxToken

            If TryTokenAsContextualKeyword(CurrentToken, keyword) Then
                operatorToken = keyword
            Else
                operatorToken = CurrentToken
            End If

            Dim operatorKind = operatorToken.Kind

            ' Check that this is a valid overloadable operator
            If SyntaxFacts.IsOperatorStatementOperatorToken(operatorKind) Then
                GetNextToken()

            Else
                'TODO - davidsch - What should be created here? For now use + as a canonical operator
                Dim validMissingOperator = InternalSyntaxFactory.MissingToken(SyntaxKind.PlusToken)
                ' Is this any kind of operator?
                If SyntaxFacts.IsOperator(operatorKind) Then
                    operatorToken = validMissingOperator.AddTrailingSyntax(operatorToken, ERRID.ERR_OperatorNotOverloadable)
                    GetNextToken()
                ElseIf operatorKind <> SyntaxKind.OpenParenToken AndAlso Not IsValidStatementTerminator(operatorToken) Then
                    operatorToken = validMissingOperator.AddTrailingSyntax(operatorToken, ERRID.ERR_UnknownOperator)
                    GetNextToken()
                Else
                    operatorToken = ReportSyntaxError(validMissingOperator, ERRID.ERR_UnknownOperator)
                End If
            End If

            Dim genericParams As TypeParameterListSyntax = Nothing
            If TryRejectGenericParametersForMemberDecl(genericParams) Then
                operatorToken = operatorToken.AddTrailingSyntax(genericParams)
            End If

            Dim optionalParameters As ParameterListSyntax = Nothing
            Dim params As SeparatedSyntaxList(Of ParameterSyntax) = Nothing

            Dim openParenIsMissing As Boolean = False
            Dim openParen As PunctuationSyntax = Nothing
            Dim closeParen As PunctuationSyntax = Nothing

            If CurrentToken.Kind <> SyntaxKind.OpenParenToken Then
                'TODO - davidsch - Why does operator resync here with different condition than Sub and Function? Seems like these should be consistent.
                openParenIsMissing = True
                operatorToken = operatorToken.AddTrailingSyntax(ResyncAt({SyntaxKind.OpenParenToken, SyntaxKind.AsKeyword}))
            End If

            If CurrentToken.Kind = SyntaxKind.OpenParenToken Then
                params = ParseParameters(openParen, closeParen)
            End If

            If openParenIsMissing Then
                If openParen Is Nothing Then
                    openParen = DirectCast(HandleUnexpectedToken(SyntaxKind.OpenParenToken), PunctuationSyntax)
                Else
                    openParen = ReportSyntaxError(openParen, ERRID.ERR_ExpectedLparen)
                End If

                If closeParen Is Nothing Then
                    closeParen = DirectCast(HandleUnexpectedToken(SyntaxKind.CloseParenToken), PunctuationSyntax)
                End If
            End If

            If openParen IsNot Nothing Then
                optionalParameters = SyntaxFactory.ParameterList(openParen, params, closeParen)
            End If

            Dim returnType As TypeSyntax = Nothing
            Dim returnTypeAttributes As SyntaxList(Of AttributeListSyntax) = Nothing
            Dim asClause As SimpleAsClauseSyntax = Nothing

            Dim asKeyword As KeywordSyntax = Nothing

            ' Check the return type.

            If CurrentToken.Kind = SyntaxKind.AsKeyword Then
                asKeyword = DirectCast(CurrentToken, KeywordSyntax)
                GetNextToken()

                If CurrentToken.Kind = SyntaxKind.LessThanToken Then
                    returnTypeAttributes = ParseAttributeLists(False)
                End If

                returnType = ParseGeneralType()

                If returnType.ContainsDiagnostics Then
                    returnType = ResyncAt(returnType)
                End If

                asClause = SyntaxFactory.SimpleAsClause(asKeyword, returnTypeAttributes, returnType)
            End If

            Debug.Assert(optionalParameters IsNot Nothing, "Operators always require parameters - use missing if necessary")

            'Create the Operator statement.
            Dim operatorStatement = SyntaxFactory.OperatorStatement(attributes, modifiers, operatorKeyword, operatorToken, optionalParameters, asClause)

            ' HANDLES and IMPLEMENTS clauses are not allowed on Operator statements.

            Dim handlesOrImplementsKeyword As SyntaxToken = Nothing
            Dim err As ERRID = ERRID.ERR_None

            If CurrentToken.Kind = SyntaxKind.HandlesKeyword Then
                handlesOrImplementsKeyword = CurrentToken
                GetNextToken()
                err = ERRID.ERR_InvalidHandles

            ElseIf CurrentToken.Kind = SyntaxKind.ImplementsKeyword Then
                handlesOrImplementsKeyword = CurrentToken
                GetNextToken()
                err = ERRID.ERR_InvalidImplements
            End If

            If handlesOrImplementsKeyword IsNot Nothing Then
                Debug.Assert(err <> ERRID.ERR_None)
                operatorStatement = operatorStatement.AddTrailingSyntax(handlesOrImplementsKeyword, err)
            End If

            Return operatorStatement
        End Function

        ' /*****************************************************************************************
        ' ;ParsePropertyDefinition
        ' 
        ' Parses a property definition.  This will deal with both regular properties and 
        ' auto-properties.  There are interesting challenges here to be aware of.  The biggest
        ' problem is that the syntax for auto-properties requires potentially massive lookahead
        ' to figure out if the property is auto or regular.  There are some clues up front as to
        ' whether you are looking at a regular property (they have readonly/writeonly specifiers, 
        ' for instance) but often you have to go find the get/set/end property to know.  That requires
        ' look ahead parsing that has side effects as you can encounter #if, 'comments, and <attributes>
        ' along the way.  Parsing those things throws statements onto the context block but since
        ' we don't know at the time if we have an auto or regular property, the context isn't set up
        ' yet.  So we have to do some evil stuff and move the statements to the property context when
        ' we finally create one if it turns out that we are looking at a regular property instead of
        ' an auto property.
        ' 
        ' I've tried to keep lookahead to a minimum as implicit line continuation is another thorn here.
        ' We really need to use the parser to look ahead because it understand line continuation in all
        ' the many places we may encounter it before getting to the get/set/end property statements.
        ' Parameters can have implicit line continuation as can the property type, and the property
        ' initializer, etc.  So we parse as far as we can before doing speculative parsing.  But doing
        ' so requires that we haul along enough information that we discover along the way so that when
        ' we finally do know what kind of property tree to build, we can build it.
        ' ******************************************************************************************/
        ' the property tree for the auto/regular property we are on now

        ' [in] attributes that preceded the property definition
        ' [in] specifiers on the property definition
        ' [in] token starting definition (should be tkPROPERTY)
        ' [out] whether we encounter errors trying to parse the property
        ' [in] whether the property is defined within the context of an interface 
        ' Used to reorder StatementList in LinkStatement if necessary.
        ' Used to reorder StatementList in LinkStatement if necessary.

        Private Function ParsePropertyDefinition(
            attributes As SyntaxList(Of AttributeListSyntax),
            modifiers As SyntaxList(Of KeywordSyntax)
        ) As PropertyStatementSyntax

            Debug.Assert(CurrentToken.Kind = SyntaxKind.PropertyKeyword, "ParsePropertyDefinition called on the wrong token.")

            Dim propertyKeyword As KeywordSyntax = DirectCast(CurrentToken, KeywordSyntax)
            GetNextToken() ' get off PROPERTY

            ' ====== Check for the obsolete style (Property Get, Property Set, Property Let)- not allowed any longer.
            Dim ident As IdentifierTokenSyntax

            If CurrentToken.Kind = SyntaxKind.GetKeyword OrElse
                CurrentToken.Kind = SyntaxKind.SetKeyword OrElse
                CurrentToken.Kind = SyntaxKind.LetKeyword Then

                ident = ReportSyntaxError(ParseIdentifierAllowingKeyword(), ERRID.ERR_ObsoletePropertyGetLetSet)

                ' This is to handle the obsolete syntax GET identifier.  The Get becomes a simpleName and
                ' the identifier is unexpected syntax.  The Dev10 code kept the identifier as the property
                ' name but dropped the GET/SET/LET on the floor and used it only for error message span.

                If CurrentToken.Kind = SyntaxKind.IdentifierToken Then
                    ident = ident.AddTrailingSyntax(ParseIdentifier())
                End If

            Else
                ' ===== Parse the property name

                ident = ParseIdentifier()
            End If

            Dim genericParams As TypeParameterListSyntax = Nothing
            If TryRejectGenericParametersForMemberDecl(genericParams) Then
                ident = ident.AddTrailingSyntax(genericParams)
            End If

            ' ===== Parse the Property parameters, e.g. Property bob(x as integer, y as integer)

            Dim openParen As PunctuationSyntax = Nothing ' Track where this is so we can set the punctuators when we build the tree
            Dim closeParen As PunctuationSyntax = Nothing ' Track where this is so we can set the punctuators when we build the tree
            Dim propertyParameters As SeparatedSyntaxList(Of ParameterSyntax) = Nothing
            Dim optionalParameters As ParameterListSyntax = Nothing

            If CurrentToken.Kind = SyntaxKind.OpenParenToken Then
                propertyParameters = ParseParameters(openParen, closeParen)

                ' If we blow up on the parameters try to resume on the AS, =, or Implements
                ' TODO - GreenSepList knows its error count. Expose it instead of recomputing it.
                If propertyParameters.Count = 0 Then
                    Dim unexpected = ResyncAt({SyntaxKind.AsKeyword, SyntaxKind.ImplementsKeyword, SyntaxKind.EqualsToken})
                    closeParen = closeParen.AddTrailingSyntax(unexpected)
                End If

                optionalParameters = SyntaxFactory.ParameterList(openParen, propertyParameters, closeParen)
            Else
                If ident.ContainsDiagnostics Then
                    ' If we blow up on the name try to resume on the AS, =, or Implements
                    Dim unexpected = ResyncAt({SyntaxKind.AsKeyword, SyntaxKind.ImplementsKeyword, SyntaxKind.EqualsToken})
                    ident = ident.AddTrailingSyntax(unexpected)
                End If
            End If

            ' ===== Parse the property's type (e.g. Property Foo(params) AS type )

            Dim asClause As AsClauseSyntax = Nothing
            Dim initializer As EqualsValueSyntax = Nothing

            ' ===== Parse AS [NEW] <attributes> TYPE[(ctor args)] [ObjectCreationExpressionInitializer]
            ParseFieldOrPropertyAsClauseAndInitializer(True, False, asClause, initializer)

            ' Parse the IMPLEMENTS statement if any.  Note that the Implements statement
            ' must be on the same line as the Property definition statement.  In cases of
            ' implicit line continuation, it must be on the same logical line as the Property
            ' definition, e.g. following the initializer or the property type

            Dim implementsClause As ImplementsClauseSyntax = Nothing
            If CurrentToken.Kind = SyntaxKind.ImplementsKeyword Then
                implementsClause = ParseImplementsList()
            End If

            ' Checks for expanded property (property block) have been moved into the ContextBlock.

            ' Build the tree for the property and do some simple semantics like making sure a regular property doesn't have an initializer, etc.
            Dim propertyStatement As PropertyStatementSyntax = SyntaxFactory.PropertyStatement(attributes, modifiers, propertyKeyword, ident, optionalParameters, asClause, initializer, implementsClause)

            ' Need to look ahead to the next token, after the statement terminator, to see if this is an
            ' auto property or not.
            If CurrentToken.Kind <> SyntaxKind.EndOfFileToken Then
                Dim peek = PeekToken(1)
                If peek.Kind <> SyntaxKind.GetKeyword AndAlso peek.Kind <> SyntaxKind.SetKeyword Then
                    If Context.BlockKind <> SyntaxKind.InterfaceBlock AndAlso Not propertyStatement.Modifiers.Any(SyntaxKind.MustOverrideKeyword) Then
                        Dim originalStatement = propertyStatement
                        propertyStatement = CheckFeatureAvailability(Feature.AutoProperties, propertyStatement)

                        If propertyStatement Is originalStatement AndAlso propertyStatement.Modifiers.Any(SyntaxKind.ReadOnlyKeyword) Then
                            propertyStatement = CheckFeatureAvailability(Feature.ReadonlyAutoProperties, propertyStatement)
                        End If
                    End If
                End If
            End If

            Return propertyStatement
        End Function

        ' Parse a declaration of a delegate.
        ' [in] procedure specifiers
        ' [in] token starting statement

        ' File:Parser.cpp
        ' Lines: 8928 - 8928
        ' MethodDeclarationStatement* .Parser::ParseDelegateStatement( [ ParseTree::AttributeSpecifierList* Attributes ] [ ParseTree::SpecifierList* Specifiers ] [ _In_ Token* Start ] [ _Inout_ bool& ErrorInConstruct ] )

        Private Function ParseDelegateStatement(
            attributes As SyntaxList(Of AttributeListSyntax),
            modifiers As SyntaxList(Of KeywordSyntax)
        ) As DelegateStatementSyntax

            Debug.Assert(CurrentToken.Kind = SyntaxKind.DelegateKeyword, "ParseDelegateStatement called on the wrong token.")

            Dim delegateKeyword As KeywordSyntax = DirectCast(CurrentToken, KeywordSyntax)

            Dim delegateKind As SyntaxKind
            Dim methodKeyword As KeywordSyntax = Nothing
            Dim name As IdentifierTokenSyntax = Nothing
            Dim genericParams As TypeParameterListSyntax = Nothing
            Dim parameters As ParameterListSyntax = Nothing
            Dim asClause As SimpleAsClauseSyntax = Nothing
            Dim handlesClause As HandlesClauseSyntax = Nothing
            Dim implementsClause As ImplementsClauseSyntax = Nothing

            GetNextToken()

            Select Case (CurrentToken.Kind)

                Case SyntaxKind.SubKeyword
                    delegateKind = SyntaxKind.DelegateSubStatement
                    methodKeyword = DirectCast(CurrentToken, KeywordSyntax)
                    GetNextToken()
                    ParseSubOrDelegateStatement(SyntaxKind.DelegateSubStatement, name, genericParams, parameters, handlesClause, implementsClause)

                Case SyntaxKind.FunctionKeyword
                    delegateKind = SyntaxKind.DelegateFunctionStatement
                    methodKeyword = DirectCast(CurrentToken, KeywordSyntax)
                    GetNextToken()
                    ParseFunctionOrDelegateStatement(SyntaxKind.DelegateFunctionStatement, name, genericParams, parameters, asClause, handlesClause, implementsClause)

                Case Else
                    ' Syntax error. Try to produce a delegate declaration.

                    ' TODO - Which keyword SUB or FUNCTION?
                    delegateKind = SyntaxKind.DelegateSubStatement
                    ' TODO - Consider adding this as another case of VerifyExpectedToken
                    methodKeyword = InternalSyntaxFactory.MissingKeyword(SyntaxKind.SubKeyword)

                    methodKeyword = ReportSyntaxError(methodKeyword, ERRID.ERR_ExpectedSubOrFunction)

                    ' The old code was just a normal parse of a sub so why not just call ParseSubOrDelegate instead.
                    ParseSubOrDelegateStatement(SyntaxKind.DelegateSubStatement, name, genericParams, parameters, handlesClause, implementsClause)

            End Select

            ' We should be at the end of the statement.

            'Create the delegate statement.
            Dim delegateStatement As DelegateStatementSyntax =
                SyntaxFactory.DelegateStatement(delegateKind,
                                         attributes,
                                         modifiers,
                                         delegateKeyword,
                                         methodKeyword,
                                         name,
                                         genericParams,
                                         parameters,
                                         asClause)

            If handlesClause IsNot Nothing Then
                delegateStatement = delegateStatement.AddTrailingSyntax(handlesClause)
            End If
            If implementsClause IsNot Nothing Then
                delegateStatement = delegateStatement.AddTrailingSyntax(implementsClause)
            End If

            Return delegateStatement
        End Function

        ' File:Parser.cpp
        ' Lines: 8128 - 8128
        ' GenericParameterList* .Parser::ParseGenericParameters( [ _Out_ Token*& Of ] [ _Out_ Token*& openParen ] [ _Out_ Token*& closeParen ] [ _Inout_ bool& ErrorInConstruct ] )

        Private Function ParseGenericParameters() As TypeParameterListSyntax
            Debug.Assert(CurrentToken.Kind = SyntaxKind.OpenParenToken)

            Dim openParen As PunctuationSyntax = Nothing
            Dim ofKeyword As KeywordSyntax = Nothing
            Dim closeParen As PunctuationSyntax = Nothing
            Dim comma As PunctuationSyntax = Nothing

            TryGetTokenAndEatNewLine(SyntaxKind.OpenParenToken, openParen)

            ' Consume Of keyword
            TryGetTokenAndEatNewLine(SyntaxKind.OfKeyword, ofKeyword, createIfMissing:=True)

            Dim typeParameters = Me._pool.AllocateSeparated(Of TypeParameterSyntax)()
            Dim asKeyword As KeywordSyntax

            Do
                Dim name As IdentifierTokenSyntax = Nothing

                ' (Of In T) or (Of Out T) or just (Of T). If the current token is "Out" or "In"
                ' then we have to consume it and get the next token...

                Dim optionalVarianceModifier As KeywordSyntax = Nothing

                If CurrentToken.Kind = SyntaxKind.InKeyword Then
                    optionalVarianceModifier = DirectCast(CurrentToken, KeywordSyntax)
                    optionalVarianceModifier = CheckFeatureAvailability(Feature.CoContraVariance, optionalVarianceModifier)
                    GetNextToken()

                Else
                    Dim outKeyword As KeywordSyntax = Nothing
                    If TryTokenAsContextualKeyword(CurrentToken, SyntaxKind.OutKeyword, outKeyword) Then
                        Dim id = DirectCast(CurrentToken, IdentifierTokenSyntax)
                        GetNextToken()

                        TryEatNewLineIfFollowedBy(SyntaxKind.CloseParenToken) ' dev10_503122 Allow EOL before ')'

                        ' ... unless the next token is ) or , or As -- which indicate that the "Out" we just consumed
                        ' should have been taken as the identifier instead.
                        If CurrentToken.Kind = SyntaxKind.CloseParenToken OrElse CurrentToken.Kind = SyntaxKind.CommaToken OrElse CurrentToken.Kind = SyntaxKind.AsKeyword Then
                            ' Use Out keyword as the identifier and not as the modifier
                            name = id
                            optionalVarianceModifier = Nothing
                        Else
                            outKeyword = CheckFeatureAvailability(Feature.CoContraVariance, outKeyword)
                            optionalVarianceModifier = outKeyword
                        End If
                    End If
                End If

                If name Is Nothing Then
                    name = ParseIdentifier()
                End If

                Dim typeParameterConstraintClause As TypeParameterConstraintClauseSyntax = Nothing
                asKeyword = Nothing

                If CurrentToken.Kind = SyntaxKind.AsKeyword Then

                    asKeyword = DirectCast(CurrentToken, KeywordSyntax)

                    GetNextToken()

                    Dim openBrace As PunctuationSyntax = Nothing

                    If TryGetTokenAndEatNewLine(SyntaxKind.OpenBraceToken, openBrace) Then
                        Dim constraints = Me._pool.AllocateSeparated(Of ConstraintSyntax)()

                        Do
                            Dim constraint = ParseConstraintSyntax()

                            If constraint.ContainsDiagnostics Then
                                constraint = ResyncAt(constraint, SyntaxKind.CommaToken, SyntaxKind.CloseBraceToken, SyntaxKind.CloseParenToken)
                            End If

                            constraints.Add(constraint)

                            comma = Nothing
                            If TryGetTokenAndEatNewLine(SyntaxKind.CommaToken, comma) Then
                                constraints.AddSeparator(comma)
                            Else
                                Exit Do
                            End If
                        Loop

                        Dim closeBrace As PunctuationSyntax = Nothing
                        TryEatNewLineAndGetToken(SyntaxKind.CloseBraceToken, closeBrace, createIfMissing:=True)

                        Dim constraintList = constraints.ToList
                        Me._pool.Free(constraints)

                        typeParameterConstraintClause = SyntaxFactory.TypeParameterMultipleConstraintClause(asKeyword, openBrace, constraintList, closeBrace)

                    Else
                        Dim constraint = ParseConstraintSyntax()

                        If constraint.ContainsDiagnostics Then
                            constraint = ResyncAt(constraint, SyntaxKind.CloseParenToken)
                        End If

                        typeParameterConstraintClause = SyntaxFactory.TypeParameterSingleConstraintClause(asKeyword, constraint)

                    End If
                End If

                Dim typeParameter = SyntaxFactory.TypeParameter(optionalVarianceModifier, name, typeParameterConstraintClause)

                typeParameters.Add(typeParameter)

                comma = Nothing
                If TryGetTokenAndEatNewLine(SyntaxKind.CommaToken, comma) Then
                    typeParameters.AddSeparator(comma)
                Else
                    Exit Do
                End If
            Loop

            If openParen IsNot Nothing Then
                If Not TryEatNewLineAndGetToken(SyntaxKind.CloseParenToken, closeParen, createIfMissing:=False) Then
                    closeParen = InternalSyntaxFactory.MissingPunctuation(SyntaxKind.CloseParenToken)

                    closeParen = ReportSyntaxError(closeParen,
                        If(asKeyword Is Nothing,
                            ERRID.ERR_TypeParamMissingAsCommaOrRParen,
                            ERRID.ERR_TypeParamMissingCommaOrRParen))
                End If
            End If

            Dim separatedTypeParameters = typeParameters.ToList
            Me._pool.Free(typeParameters)

            Dim result As TypeParameterListSyntax = SyntaxFactory.TypeParameterList(openParen, ofKeyword, separatedTypeParameters, closeParen)

            Debug.Assert(result IsNot Nothing)
            Return result
        End Function

        Private Function ParseConstraintSyntax() As ConstraintSyntax
            Dim constraint As ConstraintSyntax = Nothing
            Dim keyword As KeywordSyntax

            If CurrentToken.Kind = SyntaxKind.NewKeyword Then
                ' New constraint
                keyword = DirectCast(CurrentToken, KeywordSyntax)

                constraint = SyntaxFactory.NewConstraint(keyword)

                GetNextToken()

            ElseIf CurrentToken.Kind = SyntaxKind.ClassKeyword Then
                ' Class constraint
                keyword = DirectCast(CurrentToken, KeywordSyntax)
                constraint = SyntaxFactory.ClassConstraint(keyword)
                GetNextToken()

            ElseIf CurrentToken.Kind = SyntaxKind.StructureKeyword Then
                ' Struct constraint

                keyword = DirectCast(CurrentToken, KeywordSyntax)
                constraint = SyntaxFactory.StructureConstraint(keyword)
                GetNextToken()

            Else
                Dim syntaxError As DiagnosticInfo = Nothing

                If Not CanTokenStartTypeName(CurrentToken) Then
                    syntaxError = ErrorFactory.ErrorInfo(ERRID.ERR_BadConstraintSyntax)

                    ' Continue parsing as a type constraint
                End If

                ' Type constraint
                Dim typeName As TypeSyntax = ParseGeneralType()

                If syntaxError IsNot Nothing Then
                    typeName = DirectCast(typeName.AddError(syntaxError), TypeSyntax)
                End If

                constraint = SyntaxFactory.TypeConstraint(typeName)
            End If

            Return constraint
        End Function

        ' /*********************************************************************
        ' *
        ' * Function:
        ' *     Parser::ParseParameters
        ' *
        ' * Purpose:
        ' *     Parses a parenthesized parameter list of non-optional followed by
        ' *     optional parameters (if any).
        ' *
        ' **********************************************************************/

        ' File:Parser.cpp
        ' Lines: 9598 - 9598
        ' ParameterList* .Parser::ParseParameters( [ _Inout_ bool& ErrorInConstruct ] [ _Out_ Token*& openParen ] [ _Out_ Token*& closeParen ] )

        Private Function ParseParameters(ByRef openParen As PunctuationSyntax, ByRef closeParen As PunctuationSyntax) As SeparatedSyntaxList(Of ParameterSyntax)
            Debug.Assert(CurrentToken.Kind = SyntaxKind.OpenParenToken, "Parameter list parsing confused.")
            TryGetTokenAndEatNewLine(SyntaxKind.OpenParenToken, openParen)

            Dim parameters = _pool.AllocateSeparated(Of ParameterSyntax)()

            If CurrentToken.Kind <> SyntaxKind.CloseParenToken Then

                ' Loop through the list of parameters.

                Do
                    Dim attributes As SyntaxList(Of AttributeListSyntax) = Nothing

                    If CurrentToken.Kind = SyntaxKind.LessThanToken Then
                        attributes = ParseAttributeLists(False)
                    End If

                    Dim paramSpecifiers As ParameterSpecifiers = 0
                    Dim modifiers = ParseParameterSpecifiers(paramSpecifiers)
                    Dim param = ParseParameter(attributes, modifiers)

                    ' TODO - Bug 889301 - Dev10 does a resynch here when there is an error.  That prevents ERRID_InvalidParameterSyntax below from
                    ' being reported. For now keep backwards compatibility.
                    If param.ContainsDiagnostics Then
                        param = param.AddTrailingSyntax(ResyncAt({SyntaxKind.CommaToken, SyntaxKind.CloseParenToken}))
                    End If

                    Dim comma As PunctuationSyntax = Nothing
                    If Not TryGetTokenAndEatNewLine(SyntaxKind.CommaToken, comma) Then

                        If CurrentToken.Kind <> SyntaxKind.CloseParenToken AndAlso Not MustEndStatement(CurrentToken) Then

                            ' Check the ')' on the next line
                            If IsContinuableEOL() Then
                                If PeekToken(1).Kind = SyntaxKind.CloseParenToken Then
                                    parameters.Add(param)
                                    Exit Do
                                End If
                            End If

                            param = param.AddTrailingSyntax(ResyncAt({SyntaxKind.CommaToken, SyntaxKind.CloseParenToken}), ERRID.ERR_InvalidParameterSyntax)

                            If Not TryGetTokenAndEatNewLine(SyntaxKind.CommaToken, comma) Then
                                parameters.Add(param)
                                Exit Do
                            End If

                        Else
                            parameters.Add(param)
                            Exit Do

                        End If
                    End If

                    parameters.Add(param)
                    parameters.AddSeparator(comma)
                Loop

            End If

            ' Current token is left at either tkRParen, EOS

            TryEatNewLineAndGetToken(SyntaxKind.CloseParenToken, closeParen, createIfMissing:=True)

            Dim result = parameters.ToList()

            _pool.Free(parameters)

            Return result

        End Function

        ' /*********************************************************************
        ' *
        ' * Function:
        ' *     Parser::ParseParameterSpecifiers
        ' *
        ' * Purpose:
        ' *
        ' **********************************************************************/

        ' File:Parser.cpp
        ' Lines: 9748 - 9748
        ' ParameterSpecifierList* .Parser::ParseParameterSpecifiers( [ _Inout_ bool& ErrorInConstruct ] )

        Private Function ParseParameterSpecifiers(ByRef specifiers As ParameterSpecifiers) As SyntaxList(Of KeywordSyntax)
            Dim keywords = Me._pool.Allocate(Of KeywordSyntax)()

            specifiers = 0

            'TODO - Move these checks to Binder_Utils.DecodeParameterModifiers  

            Do
                Dim specifier As ParameterSpecifiers
                Dim keyword As KeywordSyntax

                Select Case (CurrentToken.Kind)

                    Case SyntaxKind.ByValKeyword
                        keyword = DirectCast(CurrentToken, KeywordSyntax)
                        If (specifiers And ParameterSpecifiers.ByRef) <> 0 Then
                            keyword = ReportSyntaxError(keyword, ERRID.ERR_MultipleParameterSpecifiers)
                        End If
                        specifier = ParameterSpecifiers.ByVal

                    Case SyntaxKind.ByRefKeyword
                        keyword = DirectCast(CurrentToken, KeywordSyntax)
                        If (specifiers And ParameterSpecifiers.ByVal) <> 0 Then
                            keyword = ReportSyntaxError(keyword, ERRID.ERR_MultipleParameterSpecifiers)

                        ElseIf (specifiers And ParameterSpecifiers.ParamArray) <> 0 Then
                            keyword = ReportSyntaxError(keyword, ERRID.ERR_ParamArrayMustBeByVal)
                        End If
                        specifier = ParameterSpecifiers.ByRef

                    Case SyntaxKind.OptionalKeyword
                        keyword = DirectCast(CurrentToken, KeywordSyntax)
                        If (specifiers And ParameterSpecifiers.ParamArray) <> 0 Then
                            keyword = ReportSyntaxError(keyword, ERRID.ERR_MultipleOptionalParameterSpecifiers)
                        End If
                        specifier = ParameterSpecifiers.Optional

                    Case SyntaxKind.ParamArrayKeyword
                        keyword = DirectCast(CurrentToken, KeywordSyntax)
                        If (specifiers And ParameterSpecifiers.Optional) <> 0 Then
                            keyword = ReportSyntaxError(keyword, ERRID.ERR_MultipleOptionalParameterSpecifiers)
                        ElseIf (specifiers And ParameterSpecifiers.ByRef) <> 0 Then
                            keyword = ReportSyntaxError(keyword, ERRID.ERR_ParamArrayMustBeByVal)
                        End If
                        specifier = ParameterSpecifiers.ParamArray

                    Case Else
                        Dim result = keywords.ToList
                        Me._pool.Free(keywords)

                        Return result
                End Select

                If (specifiers And specifier) <> 0 Then
                    keyword = ReportSyntaxError(keyword, ERRID.ERR_DuplicateParameterSpecifier)
                Else
                    specifiers = specifiers Or specifier
                End If

                keywords.Add(keyword)

                GetNextToken()
            Loop
        End Function

        ''' <summary>
        '''     Parameter -> Attributes? ParameterModifiers* ParameterIdentifier ("as" TypeName)? ("=" ConstantExpression)?
        ''' </summary>
        ''' <param name="attributes"></param>
        ''' <param name="modifiers"></param>
        ''' <returns></returns>
        ''' <remarks>>This replaces both ParseParameter and ParseOptionalParameter in Dev10</remarks>
        Private Function ParseParameter(attributes As SyntaxList(Of AttributeListSyntax), modifiers As SyntaxList(Of KeywordSyntax)) As ParameterSyntax
            Dim paramName = ParseModifiedIdentifier(False, False)

            If paramName.ContainsDiagnostics Then

                ' If we see As before a comma or RParen, then assume that
                ' we are still on the same parameter. Otherwise, don't resync
                ' and allow the caller to decide how to recover.

                If PeekAheadFor(SyntaxKind.AsKeyword, SyntaxKind.CommaToken, SyntaxKind.CloseParenToken) = SyntaxKind.AsKeyword Then
                    paramName = ResyncAt(paramName, SyntaxKind.AsKeyword)
                End If
            End If

            Dim optionalAsClause As SimpleAsClauseSyntax = Nothing
            Dim asKeyword As KeywordSyntax = Nothing

            If TryGetToken(SyntaxKind.AsKeyword, asKeyword) Then
                Dim typeName = ParseGeneralType()

                optionalAsClause = SyntaxFactory.SimpleAsClause(asKeyword, Nothing, typeName)

                If optionalAsClause.ContainsDiagnostics Then
                    optionalAsClause = ResyncAt(optionalAsClause, SyntaxKind.EqualsToken, SyntaxKind.CommaToken, SyntaxKind.CloseParenToken)
                End If

            End If

            Dim equals As PunctuationSyntax = Nothing
            Dim value As ExpressionSyntax = Nothing

            ' TODO - Move these errors (ERRID.ERR_DefaultValueForNonOptionalParamout, ERRID.ERR_ObsoleteOptionalWithoutValue) of the parser. 
            ' These are semantic errors. The grammar allows the syntax. 
            If TryGetTokenAndEatNewLine(SyntaxKind.EqualsToken, equals) Then

                If Not (modifiers.Any AndAlso modifiers.Any(SyntaxKind.OptionalKeyword)) Then
                    equals = ReportSyntaxError(equals, ERRID.ERR_DefaultValueForNonOptionalParam)
                End If

                value = ParseExpressionCore()

            ElseIf modifiers.Any AndAlso modifiers.Any(SyntaxKind.OptionalKeyword) Then

                equals = ReportSyntaxError(InternalSyntaxFactory.MissingPunctuation(SyntaxKind.EqualsToken), ERRID.ERR_ObsoleteOptionalWithoutValue)
                value = ParseExpressionCore()

            End If

            Dim initializer As EqualsValueSyntax = Nothing

            If value IsNot Nothing Then

                If value.ContainsDiagnostics Then
                    value = ResyncAt(value, SyntaxKind.CommaToken, SyntaxKind.CloseParenToken)
                End If

                initializer = SyntaxFactory.EqualsValue(equals, value)
            End If

            Return SyntaxFactory.Parameter(attributes, modifiers, paramName, optionalAsClause, initializer)
        End Function

        ' File:Parser.cpp
        ' Lines: 10120 - 10120
        ' ImportsStatement* .Parser::ParseImportsStatement( [ _Inout_ bool& ErrorInConstruct ] )

        Private Function ParseImportsStatement(Attributes As SyntaxList(Of AttributeListSyntax), Specifiers As SyntaxList(Of KeywordSyntax)) As ImportsStatementSyntax
            Debug.Assert(CurrentToken.Kind = SyntaxKind.ImportsKeyword, "called on wrong token")

            Dim importsKeyword As KeywordSyntax = ReportModifiersOnStatementError(Attributes, Specifiers, DirectCast(CurrentToken, KeywordSyntax))
            Dim importsClauses = Me._pool.AllocateSeparated(Of ImportsClauseSyntax)()

            GetNextToken()

            Do

                Dim ImportsClause As ImportsClauseSyntax = ParseOneImportsDirective()

                importsClauses.Add(ImportsClause)

                Dim comma As PunctuationSyntax = Nothing
                If Not TryGetTokenAndEatNewLine(SyntaxKind.CommaToken, comma) Then
                    Exit Do
                End If

                importsClauses.AddSeparator(comma)
            Loop

            Dim result = importsClauses.ToList
            Me._pool.Free(importsClauses)
            Dim statement As ImportsStatementSyntax = SyntaxFactory.ImportsStatement(importsKeyword, result)

            Return statement
        End Function

        ' File:Parser.cpp
        ' Lines: 10156 - 10156
        ' ImportDirective* .Parser::ParseOneImportsDirective( [ _Inout_ bool& ErrorInConstruct ] )

        Private Function ParseOneImportsDirective() As ImportsClauseSyntax

            Dim importsClause As ImportsClauseSyntax = Nothing

            ' If the imports directive begins with '<', then it is an Xml imports directive

            If CurrentToken.Kind = SyntaxKind.LessThanToken Then
                ResetCurrentToken(ScannerState.Element)

                Dim lessToken As PunctuationSyntax = Nothing
                Dim xmlNamespace As XmlAttributeSyntax

                ' Verify the '<' is still a '<' in the XML ScannerState
                ' and not a compound token such as '<%='.
                If VerifyExpectedToken(SyntaxKind.LessThanToken, lessToken, ScannerState.Element) Then
                    If CurrentToken.Kind = SyntaxKind.XmlNameToken AndAlso
                        CurrentToken.ToFullString = "xmlns" AndAlso
                        Not lessToken.HasTrailingTrivia Then

                        ' Parse namespace declaration as a regular attribute
                        xmlNamespace = DirectCast(ParseXmlAttribute(False, False, Nothing), XmlAttributeSyntax)

                    Else
                        xmlNamespace = ReportSyntaxError(CreateMissingXmlAttribute(), ERRID.ERR_ExpectedXmlns)
                    End If

                    Dim unexpected = ResyncAt(ScannerState.Element, {SyntaxKind.GreaterThanToken})
                    If unexpected.Any() Then
                        xmlNamespace = xmlNamespace.AddTrailingSyntax(unexpected, ERRID.ERR_ExpectedGreater)
                    End If

                Else
                    xmlNamespace = CreateMissingXmlAttribute()

                    Dim unexpected = ResyncAt(ScannerState.Element, {SyntaxKind.GreaterThanToken})
                    Debug.Assert(unexpected.Any())
                    xmlNamespace = xmlNamespace.AddTrailingSyntax(unexpected)
                End If

                Dim greaterToken As PunctuationSyntax = Nothing
                VerifyExpectedToken(SyntaxKind.GreaterThanToken, greaterToken, ScannerState.Element)

                importsClause = SyntaxFactory.XmlNamespaceImportsClause(lessToken, xmlNamespace, greaterToken)
                importsClause = AdjustTriviaForMissingTokens(importsClause)
                importsClause = TransitionFromXmlToVB(importsClause)

            Else
                ' Handle Clr namespace imports if we have currently have tokens for ID =

                If (CurrentToken.Kind = SyntaxKind.IdentifierToken AndAlso
                   PeekToken(1).Kind = SyntaxKind.EqualsToken) OrElse
                   CurrentToken.Kind = SyntaxKind.EqualsToken Then

                    ' If we find "id =" or "=" parse as an imports alias.  While "=" without the id is an error,
                    ' for error recovery purposes, we insert a missing id and continue parsing.  This allows the ide
                    ' to handle the error better.

                    Dim aliasIdentifier = ParseIdentifier()

                    If aliasIdentifier.TypeCharacter <> TypeCharacter.None Then
                        aliasIdentifier = ReportSyntaxError(aliasIdentifier, ERRID.ERR_NoTypecharInAlias)
                    End If

                    Dim equalsToken As PunctuationSyntax = DirectCast(CurrentToken, PunctuationSyntax)

                    GetNextToken() ' Get off the '='
                    TryEatNewLine() ' Dev10_496850 Allow implicit line continuation after the '=', e.g. Imports a=

                    Dim name = ParseName(
                        requireQualification:=False,
                        allowGlobalNameSpace:=False,
                        allowGenericArguments:=True,
                        allowGenericsWithoutOf:=True)
                    importsClause = SyntaxFactory.SimpleImportsClause(SyntaxFactory.ImportAliasClause(aliasIdentifier, equalsToken), name)
                Else
                    Dim name = ParseName(
                        requireQualification:=False,
                        allowGlobalNameSpace:=False,
                        allowGenericArguments:=True,
                        allowGenericsWithoutOf:=True)

                    importsClause = SyntaxFactory.SimpleImportsClause(Nothing, name)
                End If

            End If

            If importsClause.ContainsDiagnostics AndAlso CurrentToken.Kind <> SyntaxKind.CommaToken Then
                ' Just resync at the end so we don't get any expecting EOS errors. But only skip to the end
                ' of the line if we are not on the expected comma token.
                importsClause = importsClause.AddTrailingSyntax(ResyncAt({SyntaxKind.CommaToken}))
            End If

            Return importsClause
        End Function

        Private Function CreateMissingXmlString() As XmlStringSyntax
            Dim missingDoubleQuote = InternalSyntaxFactory.MissingPunctuation(SyntaxKind.DoubleQuoteToken)
            Return SyntaxFactory.XmlString(missingDoubleQuote, Nothing, missingDoubleQuote)
        End Function

        Private Function CreateMissingXmlAttribute() As XmlAttributeSyntax
            Dim missingXmlName = DirectCast(InternalSyntaxFactory.MissingToken(SyntaxKind.XmlNameToken), XmlNameTokenSyntax)
            Dim missingColon = InternalSyntaxFactory.MissingPunctuation(SyntaxKind.ColonToken)
            Dim missingEquals = InternalSyntaxFactory.MissingPunctuation(SyntaxKind.EqualsToken)
            Return SyntaxFactory.XmlAttribute(SyntaxFactory.XmlName(SyntaxFactory.XmlPrefix(missingXmlName, missingColon), missingXmlName),
                                                                        missingEquals,
                                                                        CreateMissingXmlString())
        End Function

        ' /*********************************************************************
        ' *
        ' * Function:
        ' *     Parser::ParseInheritsImplementsStatement
        ' *
        ' * Purpose:
        ' *
        ' **********************************************************************/

        ' File:Parser.cpp
        ' Lines: 10274 - 10274
        ' Statement* .Parser::ParseInheritsImplementsStatement( [ _Inout_ bool& ErrorInConstruct ] )

        Private Function ParseInheritsImplementsStatement(Attributes As SyntaxList(Of AttributeListSyntax), Specifiers As SyntaxList(Of KeywordSyntax)) As InheritsOrImplementsStatementSyntax

            Debug.Assert(CurrentToken.Kind = SyntaxKind.InheritsKeyword OrElse CurrentToken.Kind = SyntaxKind.ImplementsKeyword,
                "ParseInheritsImplementsStatement called on the wrong token.")

            Dim keyword As KeywordSyntax = ReportModifiersOnStatementError(Attributes, Specifiers, DirectCast(CurrentToken, KeywordSyntax))
            Dim typeNames = Me._pool.AllocateSeparated(Of TypeSyntax)()

            GetNextToken()

            Do
                Dim typeName As TypeSyntax = ParseTypeName(nonArrayName:=True)

                If typeName.ContainsDiagnostics Then
                    typeName = ResyncAt(typeName, SyntaxKind.CommaToken)
                End If

                typeNames.Add(typeName)

                'Eat a new line after "," but not "INHERITS" or "IMPLEMENTS"
                Dim comma As PunctuationSyntax = Nothing
                If Not TryGetTokenAndEatNewLine(SyntaxKind.CommaToken, comma) Then
                    Exit Do
                End If

                typeNames.AddSeparator(comma)
            Loop

            Dim separatedTypeNames = typeNames.ToList
            Me._pool.Free(typeNames)

            Dim result As InheritsOrImplementsStatementSyntax = Nothing
            Select Case (keyword.Kind)
                Case SyntaxKind.InheritsKeyword
                    result = SyntaxFactory.InheritsStatement(keyword, separatedTypeNames)

                Case SyntaxKind.ImplementsKeyword
                    result = SyntaxFactory.ImplementsStatement(keyword, separatedTypeNames)

                Case Else
                    Throw ExceptionUtilities.UnexpectedValue(keyword.Kind)
            End Select

            Return result
        End Function

        ' /*********************************************************************
        ' *
        ' * Function:
        ' *     Parser::ParseOptionStatement
        ' *
        ' * Purpose:
        ' *
        ' **********************************************************************/

        ' File:Parser.cpp
        ' Lines: 10345 - 10345
        ' Statement* .Parser::ParseOptionStatement( [ _Inout_ bool& ErrorInConstruct ] )

        Private Function ParseOptionStatement(Attributes As SyntaxList(Of AttributeListSyntax), Specifiers As SyntaxList(Of KeywordSyntax)) As StatementSyntax
            Dim ErrorId As ERRID = ERRID.ERR_None
            Dim optionType As KeywordSyntax = Nothing
            Dim optionValue As KeywordSyntax = Nothing

            Debug.Assert(CurrentToken.Kind = SyntaxKind.OptionKeyword, "must be at Option.")

            Dim optionKeyword = ReportModifiersOnStatementError(Attributes, Specifiers, DirectCast(CurrentToken, KeywordSyntax))
            GetNextToken()

            If TryTokenAsContextualKeyword(CurrentToken, optionType) Then

                Select Case (optionType.Kind)

                    Case SyntaxKind.CompareKeyword

                        GetNextToken()

                        If TryTokenAsContextualKeyword(CurrentToken, optionValue) Then

                            If optionValue.Kind = SyntaxKind.TextKeyword Then
                                GetNextToken()

                            ElseIf optionValue.Kind = SyntaxKind.BinaryKeyword Then
                                GetNextToken()

                            Else
                                ' Create a missing option value.  Binary/Text is not optional
                                optionValue = InternalSyntaxFactory.MissingKeyword(SyntaxKind.BinaryKeyword)
                                ErrorId = ERRID.ERR_InvalidOptionCompare
                            End If

                        Else
                            ' Create a missing option value.  Binary/Text is not optional
                            optionValue = InternalSyntaxFactory.MissingKeyword(SyntaxKind.BinaryKeyword)
                            ErrorId = ERRID.ERR_InvalidOptionCompare
                        End If

                    Case SyntaxKind.ExplicitKeyword,
                            SyntaxKind.StrictKeyword,
                             SyntaxKind.InferKeyword

                        GetNextToken()

                        If CurrentToken.Kind = SyntaxKind.OnKeyword Then
                            optionValue = DirectCast(CurrentToken, KeywordSyntax)
                            GetNextToken()

                        ElseIf TryTokenAsContextualKeyword(CurrentToken, optionValue) AndAlso
                            optionValue.Kind = SyntaxKind.OffKeyword Then
                            GetNextToken()

                        ElseIf Not IsValidStatementTerminator(CurrentToken) Then
                            ' Skip over the invalid token.

                            If optionType.Kind = SyntaxKind.StrictKeyword Then
                                If optionValue IsNot Nothing AndAlso optionValue.Kind = SyntaxKind.CustomKeyword Then
                                    ErrorId = ERRID.ERR_InvalidOptionStrictCustom
                                Else
                                    ErrorId = ERRID.ERR_InvalidOptionStrict
                                End If

                            ElseIf optionType.Kind = SyntaxKind.ExplicitKeyword Then
                                ErrorId = ERRID.ERR_InvalidOptionExplicit
                            Else
                                ErrorId = ERRID.ERR_InvalidOptionInfer
                            End If

                            optionValue = Nothing
                        End If

                    Case SyntaxKind.TextKeyword, SyntaxKind.BinaryKeyword
                        ' Error recovery.
                        ' The following are errors but we can probably guess what was intended
                        optionType = InternalSyntaxFactory.MissingKeyword(SyntaxKind.CompareKeyword)
                        ErrorId = ERRID.ERR_ExpectedOptionCompare

                    Case Else
                        optionType = InternalSyntaxFactory.MissingKeyword(SyntaxKind.StrictKeyword)
                        ErrorId = ERRID.ERR_ExpectedForOptionStmt
                End Select
            Else
                optionType = InternalSyntaxFactory.MissingKeyword(SyntaxKind.StrictKeyword)
                ErrorId = ERRID.ERR_ExpectedForOptionStmt
            End If

            Dim statement = SyntaxFactory.OptionStatement(optionKeyword, optionType, optionValue)

            If ErrorId <> ERRID.ERR_None Then
                ' Resync at EOS so we don't get anymore errors
                statement = statement.AddTrailingSyntax(ResyncAt(), ErrorId)
            End If

            Return statement
        End Function

        ' /*********************************************************************
        ' *
        ' * Function:
        ' *     Parser::ParseProcDeclareStatement
        ' *
        ' * Purpose:
        ' *
        ' **********************************************************************/

        ' File:Parser.cpp
        ' Lines: 10586 - 10586
        ' ForeignMethodDeclarationStatement* .Parser::ParseProcDeclareStatement( [ ParseTree::AttributeSpecifierList* Attributes ] [ ParseTree::SpecifierList* Specifiers ] [ _In_ Token* Start ] [ _Inout_ bool& ErrorInConstruct ] )

        Private Function ParseProcDeclareStatement(attributes As SyntaxList(Of AttributeListSyntax), modifiers As SyntaxList(Of KeywordSyntax)) As DeclareStatementSyntax
            Debug.Assert(CurrentToken.Kind = SyntaxKind.DeclareKeyword, "ParseProcDeclareStatement called on wrong token. Must be at a Declare.")

            ' Dev10_667800 we are parsing a method declaration and will need to let the scanner know that we
            ' are so the scanner can correctly identify attributes vs. xml while scanning the declaration.

            'davidsch - no need to force scanner state anymore

            Dim declareKeyword = DirectCast(CurrentToken, KeywordSyntax)

            ' Skip DECLARE.
            GetNextToken()

            Dim contextualKeyword As KeywordSyntax = Nothing
            Dim optionalCharSet As KeywordSyntax = Nothing

            If TryTokenAsContextualKeyword(CurrentToken, contextualKeyword) Then

                Select Case contextualKeyword.Kind
                    Case SyntaxKind.UnicodeKeyword, SyntaxKind.AnsiKeyword, SyntaxKind.AutoKeyword
                        optionalCharSet = contextualKeyword
                        GetNextToken()
                End Select

            End If

            Dim methodKeyword As KeywordSyntax
            Dim externalKind As SyntaxKind

            If CurrentToken.Kind = SyntaxKind.SubKeyword Then
                methodKeyword = DirectCast(CurrentToken, KeywordSyntax)
                GetNextToken()
                externalKind = SyntaxKind.DeclareSubStatement

            ElseIf CurrentToken.Kind = SyntaxKind.FunctionKeyword Then
                methodKeyword = DirectCast(CurrentToken, KeywordSyntax)
                GetNextToken()
                externalKind = SyntaxKind.DeclareFunctionStatement

            Else
                methodKeyword = ReportSyntaxError(InternalSyntaxFactory.MissingKeyword(SyntaxKind.SubKeyword), ERRID.ERR_ExpectedSubFunction)
                externalKind = SyntaxKind.DeclareSubStatement

            End If

            ' Parse the function name.
            Dim name = ParseIdentifier()

            If name.ContainsDiagnostics Then
                name = name.AddTrailingSyntax(ResyncAt({SyntaxKind.LibKeyword, SyntaxKind.OpenParenToken}))
            End If

            Dim unexpected As SyntaxList(Of SyntaxToken) = Nothing
            Dim missingLib As Boolean = False

            If CurrentToken.Kind <> SyntaxKind.LibKeyword Then
                ' See if there was a Lib component somewhere and the user
                ' just put it in the wrong place.

                If PeekAheadFor(SyntaxKind.LibKeyword) = SyntaxKind.LibKeyword Then
                    unexpected = ResyncAt({SyntaxKind.LibKeyword})
                Else
                    unexpected = ResyncAt({SyntaxKind.AliasKeyword, SyntaxKind.OpenParenToken})
                    missingLib = True
                End If
            End If

            Dim libKeyword As KeywordSyntax = Nothing
            Dim libraryName As LiteralExpressionSyntax = Nothing
            Dim optionalAliasKeyword As KeywordSyntax = Nothing
            Dim optionalAliasName As LiteralExpressionSyntax = Nothing

            ParseDeclareLibClause(libKeyword, libraryName, optionalAliasKeyword, optionalAliasName)

            If unexpected.Node IsNot Nothing Then
                ' When lib is missing the error is on the missing lib keyword so don't add it again.  
                ' was skipped and lib was found.
                If missingLib Then
                    libKeyword = libKeyword.AddLeadingSyntax(unexpected)
                Else
                    ' Resyncing must have found a lib, in this case, put an error on the skipped text.
                    libKeyword = libKeyword.AddLeadingSyntax(unexpected, ERRID.ERR_MissingLibInDeclare)
                End If
            End If

            Dim genericParams As TypeParameterListSyntax = Nothing

            If TryRejectGenericParametersForMemberDecl(genericParams) Then

                If optionalAliasName IsNot Nothing Then
                    optionalAliasName = optionalAliasName.AddTrailingSyntax(genericParams)

                Else
                    libraryName = libraryName.AddTrailingSyntax(genericParams)

                End If
            End If

            Dim optionalParameters As ParameterListSyntax = Nothing
            optionalParameters = ParseParameterList()

            Dim optionalAsClause As SimpleAsClauseSyntax = Nothing
            If methodKeyword.Kind = SyntaxKind.FunctionKeyword AndAlso
               CurrentToken.Kind = SyntaxKind.AsKeyword Then

                Dim asKeyword As KeywordSyntax = DirectCast(CurrentToken, KeywordSyntax)
                'todo - davidsch - if sub/function keyword is missing. Use the existence of AS to infer Function
                GetNextToken()

                Dim returnAttributes As SyntaxList(Of AttributeListSyntax) = Nothing
                If CurrentToken.Kind = SyntaxKind.LessThanToken Then
                    returnAttributes = ParseAttributeLists(False)
                End If

                Dim returnType = ParseGeneralType()

                If returnType.ContainsDiagnostics Then
                    ' Sync at EOS to avoid any more errors.
                    returnType = ResyncAt(returnType)
                End If

                optionalAsClause = SyntaxFactory.SimpleAsClause(asKeyword, returnAttributes, returnType)
            End If

            Dim statement = SyntaxFactory.DeclareStatement(externalKind,
                                                             attributes,
                                                             modifiers,
                                                             declareKeyword,
                                                             optionalCharSet,
                                                             methodKeyword,
                                                             name,
                                                             libKeyword,
                                                             libraryName,
                                                             optionalAliasKeyword,
                                                             optionalAliasName,
                                                             optionalParameters,
                                                             optionalAsClause)

            Return statement

        End Function

        ' /*********************************************************************
        ' *
        ' * Function:
        ' *     Parser::ParseDeclareLibClause
        ' *
        ' * Purpose:
        ' *
        ' **********************************************************************/

        ' [out] string literal representing Lib clause
        ' [out] string literal representing Alias clause

        ' File:Parser.cpp
        ' Lines: 10707 - 10707
        ' .Parser::ParseDeclareLibClause( [ _Deref_out_ ParseTree::Expression** LibResult ] [ _Deref_out_ ParseTree::Expression** AliasResult ] [ _Deref_out_ Token*& Lib ] [ _Deref_out_ Token*& Alias ] [ _Inout_ bool& ErrorInConstruct ] )

        Private Sub ParseDeclareLibClause(
                ByRef libKeyword As KeywordSyntax,
                ByRef libraryName As LiteralExpressionSyntax,
                ByRef optionalAliasKeyword As KeywordSyntax,
                ByRef optionalAliasName As LiteralExpressionSyntax
            )

            ' Syntax: LIB StringLiteral [ALIAS StringLiteral]

            libKeyword = Nothing
            optionalAliasKeyword = Nothing

            If VerifyExpectedToken(SyntaxKind.LibKeyword, libKeyword) Then

                libraryName = ParseStringLiteral()

                If libraryName.ContainsDiagnostics Then
                    libraryName = ResyncAt(libraryName, SyntaxKind.AliasKeyword, SyntaxKind.OpenParenToken)
                End If

            Else
                libraryName = SyntaxFactory.StringLiteralExpression(InternalSyntaxFactory.MissingStringLiteral())
            End If

            If CurrentToken.Kind = SyntaxKind.AliasKeyword Then
                optionalAliasKeyword = DirectCast(CurrentToken, KeywordSyntax)
                GetNextToken()

                optionalAliasName = ParseStringLiteral()

                If optionalAliasName.ContainsDiagnostics Then
                    optionalAliasName = ResyncAt(optionalAliasName, SyntaxKind.OpenParenToken)
                End If
            End If
        End Sub

        ''' <summary>
        ''' Parse a CustomEventMemberDeclaration
        ''' </summary>
        ''' <param name="attributes"></param>
        ''' <param name="modifiers"></param>
        ''' <returns></returns>
        ''' <remarks>This code used to be in ParseEventDefinition.</remarks>
        Private Function ParseCustomEventDefinition(
                attributes As SyntaxList(Of AttributeListSyntax),
                modifiers As SyntaxList(Of KeywordSyntax)
        ) As StatementSyntax

            Debug.Assert(CurrentToken.Kind = SyntaxKind.IdentifierToken AndAlso DirectCast(CurrentToken, IdentifierTokenSyntax).PossibleKeywordKind = SyntaxKind.CustomKeyword, "ParseCustomEventDefinition called on the wrong token.")

            ' This enables better error reporting for invalid uses of CUSTOM as a specifier.
            '
            ' But note that at the same time, CUSTOM used as a variable name etc. should
            ' continue to work. See Bug VSWhidbey 379914.
            '
            ' Even though CUSTOM is not a reserved keyword, the Dev10 scanner always converts a CUSTOM followed
            ' by EVENT to a keyword. As a result CUSTOM EVENT never comes here because the tokens are tkCustom, tkEvent. 
            ' With the new scanner CUSTOM is returned as an identifier so the following must check for EVENT and not
            ' signal an error.

            Dim optionalCustomKeyword As KeywordSyntax = Nothing
            Dim nextToken = PeekToken(1)

            ' Only signal an error if the next token is not the EVENT keyword.
            If nextToken.Kind <> SyntaxKind.EventKeyword Then
                Return ParseVarDeclStatement(attributes, modifiers)

            Else
                optionalCustomKeyword = _scanner.MakeKeyword(DirectCast(CurrentToken, IdentifierTokenSyntax))
                GetNextToken()

            End If

            Dim eventKeyword As KeywordSyntax = DirectCast(CurrentToken, KeywordSyntax)
            GetNextToken()

            Dim ident As IdentifierTokenSyntax = ParseIdentifier()

            Dim asKeyword As KeywordSyntax = Nothing
            Dim ReturnType As TypeSyntax = Nothing
            Dim optionalAsClause As SimpleAsClauseSyntax = Nothing

            If CurrentToken.Kind = SyntaxKind.AsKeyword Then
                asKeyword = DirectCast(CurrentToken, KeywordSyntax)
                GetNextToken()

                ReturnType = ParseGeneralType()

                If ReturnType.ContainsDiagnostics Then
                    ReturnType = ResyncAt(ReturnType)
                End If

                optionalAsClause = SyntaxFactory.SimpleAsClause(asKeyword, Nothing, ReturnType)
            Else
                Dim genericParams As TypeParameterListSyntax = Nothing
                If TryRejectGenericParametersForMemberDecl(genericParams) Then
                    ident = ident.AddTrailingSyntax(genericParams)
                End If

                If CurrentToken.Kind = SyntaxKind.OpenParenToken Then
                    Dim openParen As PunctuationSyntax = Nothing
                    Dim parameters As SeparatedSyntaxList(Of ParameterSyntax)
                    Dim closeParen As PunctuationSyntax = Nothing

                    parameters = ParseParameters(openParen, closeParen)
                    ident = ident.AddTrailingSyntax(SyntaxFactory.ParameterList(openParen, parameters, closeParen))
                End If

                ' Give a good error if they attempt to do a return type

                If CurrentToken.Kind = SyntaxKind.AsKeyword Then
                    asKeyword = DirectCast(CurrentToken, KeywordSyntax)
                    asKeyword = ReportSyntaxError(asKeyword, ERRID.ERR_EventsCantBeFunctions)
                    GetNextToken()
                    asKeyword = asKeyword.AddTrailingSyntax(ResyncAt({SyntaxKind.ImplementsKeyword}))
                Else
                    asKeyword = InternalSyntaxFactory.MissingKeyword(SyntaxKind.AsKeyword)
                End If

                optionalAsClause = SyntaxFactory.SimpleAsClause(asKeyword, Nothing, SyntaxFactory.IdentifierName(InternalSyntaxFactory.MissingIdentifier()))

            End If

            Dim optionalImplementsClause As ImplementsClauseSyntax = Nothing

            If CurrentToken.Kind = SyntaxKind.ImplementsKeyword Then
                optionalImplementsClause = ParseImplementsList()
            End If

            ' Build a block event if all the requirements for one are met.
            '
            'Create the Event statement.
            Dim eventStatement = SyntaxFactory.EventStatement(attributes, modifiers, optionalCustomKeyword, eventKeyword, ident, Nothing, optionalAsClause, optionalImplementsClause)

            Return eventStatement
        End Function

        ' /*********************************************************************
        ' *
        ' * Function:
        ' *     Parser::ParseEventDefinition
        ' *
        ' * Purpose:
        ' *
        ' **********************************************************************/

        ' File:Parser.cpp
        ' Lines: 10779 - 10779
        ' Statement* .Parser::ParseEventDefinition( [ ParseTree::AttributeSpecifierList* Attributes ] [ ParseTree::SpecifierList* Specifiers ] [ _In_ Token* StatementStart ] [ _Inout_ bool& ErrorInConstruct ] )

        Private Function ParseEventDefinition(
                attributes As SyntaxList(Of AttributeListSyntax),
                modifiers As SyntaxList(Of KeywordSyntax)
            ) As EventStatementSyntax

            Debug.Assert(CurrentToken.Kind = SyntaxKind.EventKeyword, "ParseEventDefinition called on the wrong token.")

            Dim eventKeyword As KeywordSyntax = DirectCast(CurrentToken, KeywordSyntax)

            GetNextToken()

            Dim ident As IdentifierTokenSyntax = ParseIdentifier()

            Dim optionalParameters As ParameterListSyntax = Nothing
            Dim openParen As PunctuationSyntax = Nothing
            Dim parameters As SeparatedSyntaxList(Of ParameterSyntax) = Nothing
            Dim closeParen As PunctuationSyntax = Nothing

            Dim asKeyword As KeywordSyntax = Nothing
            Dim returnType As TypeSyntax = Nothing
            Dim optionalAsClause As SimpleAsClauseSyntax = Nothing

            If CurrentToken.Kind = SyntaxKind.AsKeyword Then
                asKeyword = DirectCast(CurrentToken, KeywordSyntax)
                GetNextToken()

                returnType = ParseGeneralType()

                If returnType.ContainsDiagnostics Then
                    returnType = ResyncAt(returnType)
                End If

                optionalAsClause = SyntaxFactory.SimpleAsClause(asKeyword, Nothing, returnType)
            Else

                Dim genericParams As TypeParameterListSyntax = Nothing
                If TryRejectGenericParametersForMemberDecl(genericParams) Then
                    ident = ident.AddTrailingSyntax(genericParams)
                End If

                If CurrentToken.Kind = SyntaxKind.OpenParenToken Then
                    parameters = ParseParameters(openParen, closeParen)
                End If

                ' Give a good error if they attempt to do a return type

                If CurrentToken.Kind = SyntaxKind.AsKeyword Then
                    If closeParen IsNot Nothing Then
                        closeParen = closeParen.AddTrailingSyntax(ResyncAt({SyntaxKind.ImplementsKeyword}), ERRID.ERR_EventsCantBeFunctions)
                    Else
                        ident = ident.AddTrailingSyntax(ResyncAt({SyntaxKind.ImplementsKeyword}), ERRID.ERR_EventsCantBeFunctions)
                    End If
                End If

            End If

            If openParen IsNot Nothing Then
                optionalParameters = SyntaxFactory.ParameterList(openParen, parameters, closeParen)
            End If

            Dim optionalImplementsClause As ImplementsClauseSyntax = Nothing

            If CurrentToken.Kind = SyntaxKind.ImplementsKeyword Then
                optionalImplementsClause = ParseImplementsList()
            End If

            ' Build a block event if all the requirements for one are met.
            '
            'Create the Event statement.
            Dim eventStatement = SyntaxFactory.EventStatement(attributes, modifiers, Nothing, eventKeyword, ident, optionalParameters, optionalAsClause, optionalImplementsClause)

            Return eventStatement
        End Function

        Private Function ParseEmptyAttributeLists() As SyntaxList(Of AttributeListSyntax)
            Debug.Assert(CurrentToken.Kind = SyntaxKind.LessThanGreaterThanToken)

            Dim token = CurrentToken
            Dim tokenText = token.Text
            Dim tokenLength = token.Text.Length

            Debug.Assert(tokenLength >= 2)

            Dim lessThanText = tokenText.Substring(0, 1)
            Dim greaterThanText = tokenText.Substring(tokenLength - 1, 1)
            Dim separatorTrivia = If(tokenLength > 2, _scanner.MakeWhiteSpaceTrivia(tokenText.Substring(1, tokenLength - 2)), Nothing)

            Debug.Assert(lessThanText = "<" OrElse lessThanText = SyntaxFacts.FULLWIDTH_LESS_THAN_SIGN_STRING)
            Debug.Assert(greaterThanText = ">" OrElse greaterThanText = SyntaxFacts.FULLWIDTH_GREATER_THAN_SIGN_STRING)

            Dim lessThan = _scanner.MakePunctuationToken(
                SyntaxKind.LessThanToken,
                lessThanText,
                token.GetLeadingTrivia(),
                separatorTrivia)
            Dim greaterThan = _scanner.MakePunctuationToken(
                SyntaxKind.GreaterThanToken,
                greaterThanText,
                Nothing,
                token.GetTrailingTrivia())

            GetNextToken()

            Dim attributeBlocks = _pool.Allocate(Of AttributeListSyntax)()
            Dim attributes = _pool.AllocateSeparated(Of AttributeSyntax)()

            Dim typeName = SyntaxFactory.IdentifierName(ReportSyntaxError(InternalSyntaxFactory.MissingIdentifier(), ERRID.ERR_ExpectedIdentifier))
            Dim attribute = SyntaxFactory.Attribute(
                Nothing,
                typeName,
                Nothing)

            attributes.Add(attribute)
            attributeBlocks.Add(SyntaxFactory.AttributeList(lessThan, attributes.ToList(), greaterThan))
            Dim result = attributeBlocks.ToList()
            _pool.Free(attributes)
            _pool.Free(attributeBlocks)
            Return result
        End Function

        ' File:Parser.cpp
        ' Lines: 10927 - 10927
        ' AttributeSpecifierList* .Parser::ParseAttributeSpecifier( [ ExpectedAttributeKind Expected ] [ _Inout_ bool& ErrorInConstruct ] )

        ' TODO: this function is so complex (n^2 loop?) it times out in CC verifier.
        Private Function ParseAttributeLists(allowFileLevelAttributes As Boolean) As SyntaxList(Of AttributeListSyntax)
            Debug.Assert(CurrentToken.Kind = SyntaxKind.LessThanToken, "ParseAttributeSpecifier called on the wrong token.")

            Dim attributeBlocks = _pool.Allocate(Of AttributeListSyntax)()
            Dim attributes = _pool.AllocateSeparated(Of AttributeSyntax)()

            Do
                Dim lessThan As PunctuationSyntax = Nothing
                ' Eat a new line following "<"
                TryGetTokenAndEatNewLine(SyntaxKind.LessThanToken, lessThan)

                Do
                    Dim optionalTarget As AttributeTargetSyntax = Nothing
                    Dim arguments As ArgumentListSyntax = Nothing

                    If allowFileLevelAttributes Then
                        Dim assemblyOrModuleKeyword = GetTokenAsAssemblyOrModuleKeyword(CurrentToken)
                        Dim colonToken As PunctuationSyntax

                        ' The attributes are parsed in a loop. If an attribute starts with an Attribute Target, then it's 
                        ' assumed that all the others also start with one.
                        ' Error example (missing attribute target for second attribute:
                        ' <Assembly: Reflection.AssemblyVersionAttribute("4.3.2.1"), Reflection.AssemblyCultureAttribute("de")>

                        ' if the keyword is not Module or Assembly.
                        If assemblyOrModuleKeyword Is Nothing Then
                            ' the attribute targets can be mixed, so there's no way of determining which one to take.
                            ' therefore we're hard coding the missing target to be the assembly keyword.
                            assemblyOrModuleKeyword = InternalSyntaxFactory.MissingKeyword(SyntaxKind.AssemblyKeyword)
                            assemblyOrModuleKeyword = ReportSyntaxError(assemblyOrModuleKeyword, ERRID.ERR_FileAttributeNotAssemblyOrModule)
                            colonToken = InternalSyntaxFactory.MissingPunctuation(SyntaxKind.ColonToken)

                        Else
                            GetNextToken(ScannerState.VB)

                            If CurrentToken.Kind = SyntaxKind.ColonToken Then
                                ' The colon will have been attached as trailing trivia on the Assembly
                                ' or Module keyword, and the colon token will be zero-width.
                                ' Drop the colon trivia from the target token and rescan the colon as a token.
                                Dim previous As SyntaxToken = Nothing
                                Dim current As SyntaxToken = Nothing
                                RescanTrailingColonAsToken(previous, current)
                                GetNextToken(ScannerState.VB)

                                assemblyOrModuleKeyword = GetTokenAsAssemblyOrModuleKeyword(previous)
                                Debug.Assert(assemblyOrModuleKeyword IsNot Nothing)
                                Debug.Assert(current.Kind = SyntaxKind.ColonToken)
                                colonToken = DirectCast(current, PunctuationSyntax)

                            Else
                                colonToken = DirectCast(HandleUnexpectedToken(SyntaxKind.ColonToken), PunctuationSyntax)

                            End If

                        End If

                        optionalTarget = SyntaxFactory.AttributeTarget(assemblyOrModuleKeyword, colonToken)
                    End If

                    ' Make sure the scanner is back in normal VB state
                    ResetCurrentToken(ScannerState.VB)

                    Dim typeName = ParseName(
                        requireQualification:=False,
                        allowGlobalNameSpace:=True,
                        allowGenericArguments:=False,
                        allowGenericsWithoutOf:=True)

                    If BeginsGeneric() Then
                        ' Don't want to mark the construct after the attribute bad, so pass in
                        ' temporary instead of ErrorInThisAttribute

                        typeName = ReportSyntaxError(typeName, ERRID.ERR_GenericArgsOnAttributeSpecifier)

                        ' Resyncing to something more meaningful is hard, so just resync to ">"
                        typeName = ResyncAt(typeName, SyntaxKind.GreaterThanToken)

                    ElseIf CurrentToken.Kind = SyntaxKind.OpenParenToken Then
                        arguments = ParseParenthesizedArguments()
                    End If

                    Dim attribute As AttributeSyntax = SyntaxFactory.Attribute(optionalTarget, typeName, arguments)

                    attributes.Add(attribute)

                    Dim comma As PunctuationSyntax = Nothing
                    If Not TryGetTokenAndEatNewLine(SyntaxKind.CommaToken, comma) Then
                        Exit Do
                    End If

                    attributes.AddSeparator(comma)
                Loop

                ResetCurrentToken(ScannerState.VB)

                'Deleted the pTokenToUseForEndLocation comment and code.  The parser no longer handles position information.

                Dim greaterThan As PunctuationSyntax = Nothing
                Dim endsWithGreaterThan As Boolean = TryEatNewLineAndGetToken(SyntaxKind.GreaterThanToken, greaterThan, createIfMissing:=True)

                If endsWithGreaterThan AndAlso Not allowFileLevelAttributes AndAlso IsContinuableEOL() Then
                    ' We want to introduce an implicit line continuation after the ending ">" in an attribute declaration when we are parsing 
                    ' non file level attributes. Per TWhitney - implicit line continuations after file level attributes cause big problems. But
                    ' why would anyone want an implicit line continuation after a file level attribute?  It is a statement and should end shouldn't it?

                    TryEatNewLine()
                End If

                attributeBlocks.Add(SyntaxFactory.AttributeList(lessThan, attributes.ToList, greaterThan))
                attributes.Clear()

            Loop While CurrentToken.Kind = SyntaxKind.LessThanToken

            Dim result = attributeBlocks.ToList
            _pool.Free(attributes)
            _pool.Free(attributeBlocks)

            Return result
        End Function

        Private Function GetTokenAsAssemblyOrModuleKeyword(token As SyntaxToken) As KeywordSyntax
            If token.Kind = SyntaxKind.ModuleKeyword Then
                Return DirectCast(token, KeywordSyntax)
            End If

            Dim keyword As KeywordSyntax = Nothing
            TryTokenAsContextualKeyword(token, SyntaxKind.AssemblyKeyword, keyword)
            Return keyword
        End Function

        ' File:Parser.cpp
        ' Lines: 486 - 486
        ' Opcodes .::GetBinaryOperatorHelper( [ _In_ Token* T ] )

        Friend Shared Function GetBinaryOperatorHelper(t As SyntaxToken) As SyntaxKind
            Debug.Assert(t IsNot Nothing)
            Return SyntaxFacts.GetBinaryExpression(t.Kind)
        End Function

        ' File:Parser.cpp
        ' Lines: 19755 - 19755
        ' bool .Parser::StartsValidConditionalCompilationExpr( [ _In_ Token* T ] )

        Private Shared Function StartsValidConditionalCompilationExpr(t As SyntaxToken) As Boolean
            Select Case (t.Kind)
                ' Identifiers - note that only simple identifiers are allowed.
                ' This check is done in ParseTerm.

                ' Parenthesized expressions

                ' Literals

                ' Conversion operators

                ' Unary operators

                ' Allow "EOL" to start CC expressions to enable better error reporting.

                Case SyntaxKind.IdentifierToken,
                    SyntaxKind.OpenParenToken,
                    SyntaxKind.IntegerLiteralToken,
                    SyntaxKind.CharacterLiteralToken,
                    SyntaxKind.DateLiteralToken,
                    SyntaxKind.FloatingLiteralToken,
                    SyntaxKind.DecimalLiteralToken,
                    SyntaxKind.StringLiteralToken,
                    SyntaxKind.TrueKeyword,
                    SyntaxKind.FalseKeyword,
                    SyntaxKind.NothingKeyword,
                    SyntaxKind.CBoolKeyword,
                    SyntaxKind.CDateKeyword,
                    SyntaxKind.CDblKeyword,
                    SyntaxKind.CSByteKeyword,
                    SyntaxKind.CByteKeyword,
                    SyntaxKind.CCharKeyword,
                    SyntaxKind.CShortKeyword,
                    SyntaxKind.CUShortKeyword,
                    SyntaxKind.CIntKeyword,
                    SyntaxKind.CUIntKeyword,
                    SyntaxKind.CLngKeyword,
                    SyntaxKind.CULngKeyword,
                    SyntaxKind.CSngKeyword,
                    SyntaxKind.CStrKeyword,
                    SyntaxKind.CDecKeyword,
                    SyntaxKind.CObjKeyword,
                    SyntaxKind.CTypeKeyword,
                    SyntaxKind.IfKeyword,
                    SyntaxKind.DirectCastKeyword,
                    SyntaxKind.TryCastKeyword,
                    SyntaxKind.NotKeyword,
                    SyntaxKind.PlusToken,
                    SyntaxKind.MinusToken,
                    SyntaxKind.StatementTerminatorToken
                    Return True
            End Select

            Return False
        End Function

        ' File:Parser.cpp
        ' Lines: 19816 - 19816
        ' bool .Parser::IsValidOperatorForConditionalCompilationExpr( [ _In_ Token* T ] )

        Private Shared Function IsValidOperatorForConditionalCompilationExpr(t As SyntaxToken) As Boolean
            Select Case (t.Kind)

                Case SyntaxKind.NotKeyword,
                    SyntaxKind.AndKeyword,
                    SyntaxKind.AndAlsoKeyword,
                    SyntaxKind.OrKeyword,
                    SyntaxKind.OrElseKeyword,
                    SyntaxKind.XorKeyword,
                    SyntaxKind.AsteriskToken,
                    SyntaxKind.PlusToken,
                    SyntaxKind.MinusToken,
                    SyntaxKind.SlashToken,
                    SyntaxKind.BackslashToken,
                    SyntaxKind.ModKeyword,
                    SyntaxKind.CaretToken,
                    SyntaxKind.LessThanToken,
                    SyntaxKind.LessThanEqualsToken,
                    SyntaxKind.LessThanGreaterThanToken,
                    SyntaxKind.EqualsToken,
                    SyntaxKind.GreaterThanToken,
                    SyntaxKind.GreaterThanEqualsToken,
                    SyntaxKind.LessThanLessThanToken,
                    SyntaxKind.GreaterThanGreaterThanToken,
                    SyntaxKind.AmpersandToken

                    Return True
            End Select

            Return False
        End Function

        Friend ReadOnly Property Context As BlockContext
            Get
                Return _context
            End Get
        End Property

        Friend ReadOnly Property SyntaxFactory As ContextAwareSyntaxFactory
            Get
                Return _syntaxFactory
            End Get
        End Property

        Friend Function IsFirstStatementOnLine(node As VisualBasicSyntaxNode) As Boolean
            If _possibleFirstStatementOnLine = PossibleFirstStatementKind.No Then
                Return False
            End If

            If node.HasLeadingTrivia Then
                Dim triviaList = New SyntaxList(Of VisualBasicSyntaxNode)(node.GetLeadingTrivia)

                For triviaIndex = triviaList.Count - 1 To 0 Step -1
                    Dim kind = triviaList(triviaIndex).Kind

                    Select Case kind
                        Case SyntaxKind.EndOfLineTrivia,
                            SyntaxKind.DocumentationCommentTrivia,
                            SyntaxKind.IfDirectiveTrivia,
                            SyntaxKind.ElseIfDirectiveTrivia,
                            SyntaxKind.ElseDirectiveTrivia,
                            SyntaxKind.EndIfDirectiveTrivia,
                            SyntaxKind.RegionDirectiveTrivia,
                            SyntaxKind.EndRegionDirectiveTrivia,
                            SyntaxKind.ConstDirectiveTrivia,
                            SyntaxKind.ExternalSourceDirectiveTrivia,
                            SyntaxKind.EndExternalSourceDirectiveTrivia,
                            SyntaxKind.ExternalChecksumDirectiveTrivia,
                            SyntaxKind.EnableWarningDirectiveTrivia,
                            SyntaxKind.DisableWarningDirectiveTrivia,
                            SyntaxKind.ReferenceDirectiveTrivia,
                            SyntaxKind.BadDirectiveTrivia
                            Return True

                        Case Else
                            If kind <> SyntaxKind.WhitespaceTrivia AndAlso kind <> SyntaxKind.LineContinuationTrivia Then
                                Return False
                            End If
                    End Select
                Next
            End If

            Return _possibleFirstStatementOnLine = PossibleFirstStatementKind.Yes
        End Function

        Friend Function ConsumeStatementTerminatorAfterDirective(ByRef stmt As DirectiveTriviaSyntax) As DirectiveTriviaSyntax
            If CurrentToken.Kind = SyntaxKind.StatementTerminatorToken AndAlso
                Not CurrentToken.HasLeadingTrivia Then

                GetNextToken()
            Else
                Dim unexpected = ResyncAndConsumeStatementTerminator()

                If unexpected.Node IsNot Nothing Then
                    If stmt.Kind <> SyntaxKind.BadDirectiveTrivia Then
                        stmt = stmt.AddTrailingSyntax(unexpected, ERRID.ERR_ExpectedEOS)
                    Else
                        ' Don't report ERRID_ExpectedEOS when the statement is known to be bad
                        stmt = stmt.AddTrailingSyntax(unexpected)
                    End If
                End If
            End If

            Return stmt
        End Function

        Friend Sub ConsumedStatementTerminator(allowLeadingMultilineTrivia As Boolean)
            ConsumedStatementTerminator(allowLeadingMultilineTrivia, If(allowLeadingMultilineTrivia, PossibleFirstStatementKind.Yes, PossibleFirstStatementKind.No))
        End Sub

        Private Sub ConsumedStatementTerminator(allowLeadingMultilineTrivia As Boolean, possibleFirstStatementOnLine As PossibleFirstStatementKind)
            Debug.Assert(allowLeadingMultilineTrivia = (possibleFirstStatementOnLine <> PossibleFirstStatementKind.No))
            _allowLeadingMultilineTrivia = allowLeadingMultilineTrivia
            _possibleFirstStatementOnLine = possibleFirstStatementOnLine
        End Sub

        Friend Sub ConsumeColonInSingleLineExpression()
            Debug.Assert(CurrentToken.Kind = SyntaxKind.ColonToken)
            ConsumedStatementTerminator(allowLeadingMultilineTrivia:=False)
            GetNextToken()
        End Sub

        Friend Sub ConsumeStatementTerminator(colonAsSeparator As Boolean)
            ' CurrentToken may be EmptyToken if there is extra trivia at EOF.
            Debug.Assert(SyntaxFacts.IsTerminator(CurrentToken.Kind) OrElse CurrentToken.Kind = SyntaxKind.EmptyToken)

            Select Case CurrentToken.Kind
                Case SyntaxKind.EndOfFileToken
                    ' Leave terminator as current token since we'll need the token
                    ' as is (with leading trivia) to add to the CompilationUnitSyntax.
                    ConsumedStatementTerminator(allowLeadingMultilineTrivia:=True)
                Case SyntaxKind.StatementTerminatorToken
                    ConsumedStatementTerminator(allowLeadingMultilineTrivia:=True)
                    GetNextToken()
                Case SyntaxKind.ColonToken
                    If colonAsSeparator Then
                        ConsumedStatementTerminator(allowLeadingMultilineTrivia:=False)
                        GetNextToken()
                    Else
                        ' If a colon token is recognized as a statement terminator token, the next non trivia token might be the first
                        ' token on a line if the trivia after the colon contains a line break.
                        ' If this flag is true the trivia gets checked more thoroughly in IsFirstStatementOnLine anyway later on.
                        ConsumedStatementTerminator(
                            allowLeadingMultilineTrivia:=True,
                            possibleFirstStatementOnLine:=PossibleFirstStatementKind.IfPrecededByLineBreak)
                        GetNextToken()
                    End If
            End Select
        End Sub

        Friend Function IsNextStatementInsideLambda(context As BlockContext, lambdaContext As BlockContext, allowLeadingMultilineTrivia As Boolean) As Boolean
            Debug.Assert(context.IsWithinLambda)
            Debug.Assert(SyntaxFacts.IsTerminator(CurrentToken.Kind))

            ' Ensure that scanner is set to scan a new statement
            _allowLeadingMultilineTrivia = allowLeadingMultilineTrivia

            ' Any End statement that closes a block outside of the lambda terminates the lambda

            ' Peek for an End, Next or Loop
            Dim peekedEndKind = PeekEndStatement(1)

            If peekedEndKind <> SyntaxKind.None Then
                Dim closedContext = context.FindNearest(Function(c) c.KindEndsBlock(peekedEndKind))
                If closedContext IsNot Nothing AndAlso closedContext.Level < lambdaContext.Level Then
                    ' End statement closes block containing lambda
                    Return False
                End If
            ElseIf PeekDeclarationStatement(1) Then
                ' A declaration closes the lambda
                Return False
            Else
                Dim nextToken = PeekToken(1)

                Select Case nextToken.Kind
                    Case SyntaxKind.LessThanToken
                        'This looks like the beginning of an attribute.  Assume this implies a declaration follows so close the lambda.
                        Return False

                    Case SyntaxKind.CatchKeyword,
                        SyntaxKind.FinallyKeyword
                        ' Check if catch/finally close a try containing the lambda
                        Dim closedContext = context.FindNearest(SyntaxKind.TryBlock, SyntaxKind.CatchBlock)
                        Return closedContext Is Nothing OrElse closedContext.Level >= lambdaContext.Level

                    Case SyntaxKind.ElseKeyword,
                        SyntaxKind.ElseIfKeyword
                        ' Check if else/elseif close an if containing the lambda
                        Dim closedContext = context.FindNearest(SyntaxKind.SingleLineIfStatement, SyntaxKind.MultiLineIfBlock)
                        Return closedContext Is Nothing OrElse closedContext.Level >= lambdaContext.Level
                End Select
            End If

            Return True
        End Function

        Private Function TryGetToken(Of T As SyntaxToken)(kind As SyntaxKind, ByRef token As T) As Boolean
            If CurrentToken.Kind = kind Then
                token = DirectCast(CurrentToken, T)
                GetNextToken()
                Return True
            End If

            Return False
        End Function

        Private Function TryGetContextualKeyword(
            kind As SyntaxKind,
            ByRef keyword As KeywordSyntax,
            Optional createIfMissing As Boolean = False) As Boolean

            If TryTokenAsContextualKeyword(CurrentToken, kind, keyword) Then
                GetNextToken()
                Return True
            End If

            If createIfMissing Then
                keyword = HandleUnexpectedKeyword(kind)
            End If
            Return False
        End Function

        ' This is for contextual keywords like "From"
        Private Function TryGetContextualKeywordAndEatNewLine(
            kind As SyntaxKind,
            ByRef keyword As KeywordSyntax,
            Optional createIfMissing As Boolean = False) As Boolean

            Dim result = TryGetContextualKeyword(kind, keyword, createIfMissing)
            If result Then
                TryEatNewLine()
            End If
            Return result
        End Function

        ' This is for contextual keywords like "From"
        Private Function TryEatNewLineAndGetContextualKeyword(
            kind As SyntaxKind,
            ByRef keyword As KeywordSyntax,
            Optional createIfMissing As Boolean = False) As Boolean

            If TryGetContextualKeyword(kind, keyword, createIfMissing) Then
                Return True
            End If

            If CurrentToken.Kind = SyntaxKind.StatementTerminatorToken AndAlso
                TryTokenAsContextualKeyword(PeekToken(1), kind, keyword) Then

                TryEatNewLine()
                GetNextToken()
                Return True
            End If

            If createIfMissing Then
                keyword = HandleUnexpectedKeyword(kind)
            End If
            Return False
        End Function

        Private Function TryGetTokenAndEatNewLine(Of T As SyntaxToken)(
            kind As SyntaxKind,
            ByRef token As T,
            Optional createIfMissing As Boolean = False,
            Optional state As ScannerState = ScannerState.VB) As Boolean

            Debug.Assert(CanUseInTryGetToken(kind))

            If CurrentToken.Kind = kind Then
                token = DirectCast(CurrentToken, T)
                GetNextToken(state)
                If CurrentToken.Kind = SyntaxKind.StatementTerminatorToken Then

                    TryEatNewLine(state)
                End If
                Return True
            End If

            If createIfMissing Then
                token = DirectCast(HandleUnexpectedToken(kind), T)
            End If
            Return False
        End Function

        Private Function TryEatNewLineAndGetToken(Of T As SyntaxToken)(
            kind As SyntaxKind,
            ByRef token As T,
            Optional createIfMissing As Boolean = False,
            Optional state As ScannerState = ScannerState.VB) As Boolean

            Debug.Assert(CanUseInTryGetToken(kind))

            If CurrentToken.Kind = kind Then
                token = DirectCast(CurrentToken, T)
                GetNextToken(state)
                Return True
            End If

            If TryEatNewLineIfFollowedBy(kind) Then
                token = DirectCast(CurrentToken, T)
                GetNextToken(state)
                Return True
            End If

            If createIfMissing Then
                token = DirectCast(HandleUnexpectedToken(kind), T)
            End If
            Return False
        End Function

        ''' <summary>
        ''' Peeks in a stream of VB tokens.
        ''' Note that the first token will be picked according to _allowLeadingMultilineTrivia
        ''' The rest will be picked as regular VB as scanner does not always know what to do with
        ''' line terminators and we assume that multiple token lookahead makes sense inside a single statement.
        ''' </summary>
        Private Function PeekToken(offset As Integer) As SyntaxToken
            Dim state = If(_allowLeadingMultilineTrivia, ScannerState.VBAllowLeadingMultilineTrivia, ScannerState.VB)
            Return _scanner.PeekToken(offset, state)
        End Function

        Friend Function PeekNextToken(Optional state As ScannerState = ScannerState.VB) As SyntaxToken
            If _allowLeadingMultilineTrivia AndAlso state = ScannerState.VB Then
                state = ScannerState.VBAllowLeadingMultilineTrivia
            End If
            Return _scanner.PeekNextToken(state)
        End Function

        Private ReadOnly Property PrevToken As SyntaxToken
            Get
                Return _scanner.PrevToken
            End Get
        End Property

        Private _currentToken As SyntaxToken
        Friend ReadOnly Property CurrentToken As SyntaxToken
            Get
                Dim tk = _currentToken
                If tk Is Nothing Then
                    tk = _scanner.GetCurrentToken

                    ' no more multiline trivia unless parser says so
                    _allowLeadingMultilineTrivia = False

                    _currentToken = tk
                End If
                Return tk
            End Get
        End Property

        Private Sub ResetCurrentToken(state As ScannerState)
            _scanner.ResetCurrentToken(state)
            _currentToken = Nothing
        End Sub

        ''' <summary>
        ''' Consumes current token and gets the next one with desired state.
        ''' </summary>
        Friend Sub GetNextToken(Optional state As ScannerState = ScannerState.VB)
            If _allowLeadingMultilineTrivia AndAlso state = ScannerState.VB Then
                state = ScannerState.VBAllowLeadingMultilineTrivia
            End If

            _scanner.GetNextTokenInState(state)
            _currentToken = Nothing
        End Sub

        ''' <summary>
        ''' Consumes current node and gets next one. 
        ''' </summary>
        Friend Sub GetNextSyntaxNode()
            _scanner.MoveToNextSyntaxNode()
            _currentToken = Nothing
        End Sub

        ''' <summary>
        ''' returns true if feature is available
        ''' </summary>
        Private Function AssertLanguageFeature(
            feature As ERRID
        ) As Boolean

            Return True
        End Function

        '============ Methods to test properties of NodeKind. ====================
        '

        ' IdentifierAsKeyword returns the token type of a identifier token,
        ' interpreting non-bracketed identifiers as (non-reserved) keywords as appropriate.

        Private Shared Function TryIdentifierAsContextualKeyword(id As SyntaxToken, ByRef kind As SyntaxKind) As Boolean
            Debug.Assert(id IsNot Nothing)
            Debug.Assert(DirectCast(id, IdentifierTokenSyntax) IsNot Nothing)

            Return Scanner.TryIdentifierAsContextualKeyword(DirectCast(id, IdentifierTokenSyntax), kind)
        End Function

        Private Function TryIdentifierAsContextualKeyword(id As SyntaxToken, ByRef k As KeywordSyntax) As Boolean
            Debug.Assert(id IsNot Nothing)
            Debug.Assert(DirectCast(id, IdentifierTokenSyntax) IsNot Nothing)

            Return _scanner.TryIdentifierAsContextualKeyword(DirectCast(id, IdentifierTokenSyntax), k)
        End Function

        Private Function TryTokenAsContextualKeyword(t As SyntaxToken, kind As SyntaxKind, ByRef k As KeywordSyntax) As Boolean
            Dim keyword As KeywordSyntax = Nothing
            If _scanner.TryTokenAsContextualKeyword(t, keyword) AndAlso keyword.Kind = kind Then
                k = keyword
                Return True
            Else
                Return False
            End If
        End Function

        Private Function TryTokenAsContextualKeyword(t As SyntaxToken, ByRef k As KeywordSyntax) As Boolean
            Return _scanner.TryTokenAsContextualKeyword(t, k)
        End Function

        Private Shared Function TryTokenAsKeyword(t As SyntaxToken, ByRef kind As SyntaxKind) As Boolean
            Return Scanner.TryTokenAsKeyword(t, kind)
        End Function

        Private Shared ReadOnly s_isTokenOrKeywordFunc As Func(Of SyntaxToken, SyntaxKind(), Boolean) = AddressOf IsTokenOrKeyword

        Private Shared Function IsTokenOrKeyword(token As SyntaxToken, kinds As SyntaxKind()) As Boolean
            Debug.Assert(Not kinds.Contains(SyntaxKind.IdentifierToken))
            If token.Kind = SyntaxKind.IdentifierToken Then
                Return Scanner.IsContextualKeyword(token, kinds)
            Else
                Return IsToken(token, kinds)
            End If
        End Function

        Private Shared Function IsToken(token As SyntaxToken, ParamArray kinds As SyntaxKind()) As Boolean
            Return kinds.Contains(token.Kind)
        End Function

        Friend Function ConsumeUnexpectedTokens(Of TNode As VisualBasicSyntaxNode)(node As TNode) As TNode
            If Me.CurrentToken.Kind = SyntaxKind.EndOfFileToken Then Return node
            Dim b As SyntaxListBuilder(Of SyntaxToken) = SyntaxListBuilder(Of SyntaxToken).Create()
            While (Me.CurrentToken.Kind <> SyntaxKind.EndOfFileToken)
                b.Add(Me.CurrentToken)
                GetNextToken()
            End While

            Return node.AddTrailingSyntax(b.ToList(), ERRID.ERR_Syntax)
        End Function

        ''' <summary>
        ''' Check to see if the given <paramref name="feature"/> is available with the <see cref="LanguageVersion"/>
        ''' of the parser.  If it is not available a diagnostic will be added to the returned value.
        ''' </summary>
        Private Function CheckFeatureAvailability(Of TNode As VisualBasicSyntaxNode)(feature As Feature, node As TNode) As TNode
<<<<<<< HEAD
            If _scanner.CheckFeatureAvailability(feature) Then
=======
            Return CheckFeatureAvailability(feature, node, _scanner.Options.LanguageVersion)
        End Function

        Friend Shared Function CheckFeatureAvailability(Of TNode As VisualBasicSyntaxNode)(feature As Feature, node As TNode, languageVersion As LanguageVersion) As TNode
            If CheckFeatureAvailability(languageVersion, feature) Then
>>>>>>> e70c1f8e
                Return node
            End If

            If feature = Feature.InterpolatedStrings Then
                ' Bug: It is too late in the release cycle to update localized strings.  As a short term measure we will output 
                ' an unlocalized string and fix this to be localized in the next release.
                Return ReportSyntaxError(node, ERRID.ERR_LanguageVersion, _scanner.Options.LanguageVersion.GetErrorName(), "interpolated strings")
            Else
<<<<<<< HEAD
                Dim featureName = ErrorFactory.ErrorInfo(feature.GetResourceId())
                Return ReportSyntaxError(node, ERRID.ERR_LanguageVersion, _scanner.Options.LanguageVersion.GetErrorName(), featureName)
            End If
        End Function

=======
                Return ReportFeatureUnavailable(feature, node, languageVersion)
            End If
        End Function

        Private Shared Function ReportFeatureUnavailable(Of TNode As VisualBasicSyntaxNode)(feature As Feature, node As TNode, languageVersion As LanguageVersion) As TNode
            Dim featureName = ErrorFactory.ErrorInfo(feature.GetResourceId())
            Return ReportSyntaxError(node, ERRID.ERR_LanguageVersion, languageVersion.GetErrorName(), featureName)
        End Function

        Friend Function ReportFeatureUnavailable(Of TNode As VisualBasicSyntaxNode)(feature As Feature, node As TNode) As TNode
            Return ReportFeatureUnavailable(feature, node, _scanner.Options.LanguageVersion)
        End Function

        Friend Function CheckFeatureAvailability(feature As Feature) As Boolean
            Return CheckFeatureAvailability(_scanner.Options.LanguageVersion, feature)
        End Function

        Friend Shared Function CheckFeatureAvailability(languageVersion As LanguageVersion, feature As Feature) As Boolean
            Dim required = feature.GetLanguageVersion()
            Return CInt(required) <= CInt(languageVersion)
        End Function

        Friend Shared Sub CheckFeatureAvailability(diagnostics As DiagnosticBag, location As Location, languageVersion As LanguageVersion, feature As Feature)
            If Not CheckFeatureAvailability(languageVersion, feature) Then
                Dim featureName = ErrorFactory.ErrorInfo(feature.GetResourceId())
                diagnostics.Add(ERRID.ERR_LanguageVersion, location, languageVersion.GetErrorName(), featureName)
            End If
        End Sub

>>>>>>> e70c1f8e
    End Class

    'TODO - These should be removed.  Checks should be in binding.
    <Flags()>
    Friend Enum ParameterSpecifiers
        [ByRef] = &H1
        [ByVal] = &H2
        [Optional] = &H4
        [ParamArray] = &H8
    End Enum

End Namespace<|MERGE_RESOLUTION|>--- conflicted
+++ resolved
@@ -6057,30 +6057,19 @@
         ''' of the parser.  If it is not available a diagnostic will be added to the returned value.
         ''' </summary>
         Private Function CheckFeatureAvailability(Of TNode As VisualBasicSyntaxNode)(feature As Feature, node As TNode) As TNode
-<<<<<<< HEAD
-            If _scanner.CheckFeatureAvailability(feature) Then
-=======
             Return CheckFeatureAvailability(feature, node, _scanner.Options.LanguageVersion)
         End Function
 
         Friend Shared Function CheckFeatureAvailability(Of TNode As VisualBasicSyntaxNode)(feature As Feature, node As TNode, languageVersion As LanguageVersion) As TNode
             If CheckFeatureAvailability(languageVersion, feature) Then
->>>>>>> e70c1f8e
                 Return node
             End If
 
             If feature = Feature.InterpolatedStrings Then
                 ' Bug: It is too late in the release cycle to update localized strings.  As a short term measure we will output 
                 ' an unlocalized string and fix this to be localized in the next release.
-                Return ReportSyntaxError(node, ERRID.ERR_LanguageVersion, _scanner.Options.LanguageVersion.GetErrorName(), "interpolated strings")
+                Return ReportSyntaxError(node, ERRID.ERR_LanguageVersion, languageVersion.GetErrorName(), "interpolated strings")
             Else
-<<<<<<< HEAD
-                Dim featureName = ErrorFactory.ErrorInfo(feature.GetResourceId())
-                Return ReportSyntaxError(node, ERRID.ERR_LanguageVersion, _scanner.Options.LanguageVersion.GetErrorName(), featureName)
-            End If
-        End Function
-
-=======
                 Return ReportFeatureUnavailable(feature, node, languageVersion)
             End If
         End Function
@@ -6110,7 +6099,6 @@
             End If
         End Sub
 
->>>>>>> e70c1f8e
     End Class
 
     'TODO - These should be removed.  Checks should be in binding.
