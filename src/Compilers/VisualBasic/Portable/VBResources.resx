--- conflicted
+++ resolved
@@ -5361,12 +5361,10 @@
   <data name="ERR_PeWritingFailure" xml:space="preserve">
     <value>An error occurred while writing the output file: {0}</value>
   </data>
-<<<<<<< HEAD
   <data name="TuplesNotSupported" xml:space="preserve">
     <value>Tuples are not supported in VB.</value>
-=======
+  </data>
   <data name="ERR_OptionMustBeAbsolutePath" xml:space="preserve">
     <value>Option '{0}' must be an absolute path.</value>
->>>>>>> 0fb3f73a
   </data>
 </root>