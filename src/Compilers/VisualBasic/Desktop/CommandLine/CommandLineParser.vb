﻿' Copyright (c) Microsoft.  All Rights Reserved.  Licensed under the Apache License, Version 2.0.  See License.txt in the project root for license information.

Imports System.Collections.Immutable
Imports System.Globalization
Imports System.IO
Imports System.Runtime.InteropServices
Imports System.Text
Imports Microsoft.CodeAnalysis.Emit
Imports Microsoft.CodeAnalysis.Text
Imports Microsoft.CodeAnalysis.VisualBasic.Syntax
Imports Microsoft.CodeAnalysis.VisualBasic.SyntaxFacts
Imports Roslyn.Utilities

Namespace Microsoft.CodeAnalysis.VisualBasic
    ''' <summary>
    ''' The VisualBasicCommandLineParser class contains members used to perform various Visual Basic command line parsing operations.
    ''' </summary>
    Public Class VisualBasicCommandLineParser
        Inherits CommandLineParser
        ''' <summary>
        ''' Gets the current command line parser.
        ''' </summary>
        Public Shared ReadOnly [Default] As VisualBasicCommandLineParser = New VisualBasicCommandLineParser()

        ''' <summary>
        ''' Gets the current interactive command line parser.
        ''' </summary>
        Public Shared ReadOnly Interactive As VisualBasicCommandLineParser = New VisualBasicCommandLineParser(isInteractive:=True)

        ''' <summary>
        ''' Creates a new command line parser.
        ''' </summary>
        ''' <param name="isInteractive">An optional parameter indicating indicating whether to create a interactive command line parser.</param>
        Public Sub New(Optional isInteractive As Boolean = False)
            MyBase.New(VisualBasic.MessageProvider.Instance, isInteractive)
        End Sub

        Private Const c_Win32Manifest As String = "win32manifest"
        Private Const c_Win32Icon As String = "win32icon"
        Private Const c_Win32Res As String = "win32resource"

        ''' <summary>
        ''' Gets the standard Visual Basic source file extension
        ''' </summary>
        ''' <returns>A string representing the standard Visual Basic source file extension.</returns>
        Protected Overrides ReadOnly Property RegularFileExtension As String
            Get
                Return ".vb"
            End Get
        End Property

        ''' <summary>
        ''' Gets the standard Visual Basic script file extension.
        ''' </summary>
        ''' <returns>A string representing the standard Visual Basic script file extension.</returns>
        Protected Overrides ReadOnly Property ScriptFileExtension As String
            Get
                Return ".vbx"
            End Get
        End Property

        Friend NotOverridable Overrides Function CommonParse(args As IEnumerable(Of String), baseDirectory As String, additionalReferencePaths As String) As CommandLineArguments
            Return Parse(args, baseDirectory, additionalReferencePaths)
        End Function

        ''' <summary>
        ''' Parses a command line.
        ''' </summary>
        ''' <param name="args">A collection of strings representing the command line arguments.</param>
        ''' <param name="baseDirectory">The base directory used for qualifying file locations.</param>
        ''' <param name="additionalReferencePaths">A string representing additional reference paths.</param>
        ''' <returns>A CommandLineArguments object representing the parsed command line.</returns>
        Public Shadows Function Parse(args As IEnumerable(Of String), baseDirectory As String, Optional additionalReferencePaths As String = Nothing) As VisualBasicCommandLineArguments
            Const GenerateFileNameForDocComment As String = "USE-OUTPUT-NAME"

            Dim diagnostics As List(Of Diagnostic) = New List(Of Diagnostic)()
            Dim flattenedArgs As List(Of String) = New List(Of String)()
            Dim scriptArgs As List(Of String) = If(IsInteractive, New List(Of String)(), Nothing)

            ' normalized paths to directories containing response files:
            Dim responsePaths As New List(Of String)
            FlattenArgs(args, diagnostics, flattenedArgs, scriptArgs, baseDirectory, responsePaths)

            Dim displayLogo As Boolean = True
            Dim displayHelp As Boolean = False
            Dim outputLevel As OutputLevel = OutputLevel.Normal
            Dim optimize As Boolean = False
            Dim checkOverflow As Boolean = True
            Dim concurrentBuild As Boolean = True
            Dim emitPdb As Boolean = False
            Dim noStdLib As Boolean = False
            Dim utf8output As Boolean = False
            Dim outputFileName As String = Nothing
            Dim outputDirectory As String = baseDirectory
            Dim documentationPath As String = Nothing
            Dim parseDocumentationComments As Boolean = False ' Don't just null check documentationFileName because we want to do this even if the file name is invalid.
            Dim outputKind As OutputKind = OutputKind.ConsoleApplication
            Dim ssVersion As SubsystemVersion = SubsystemVersion.None
            Dim languageVersion As LanguageVersion = LanguageVersion.VisualBasic14
            Dim mainTypeName As String = Nothing
            Dim win32ManifestFile As String = Nothing
            Dim win32ResourceFile As String = Nothing
            Dim win32IconFile As String = Nothing
            Dim noWin32Manifest As Boolean = False
            Dim managedResources = New List(Of ResourceDescription)()
            Dim sourceFiles = New List(Of CommandLineSourceFile)()
            Dim hasSourceFiles = False
            Dim additionalFiles = New List(Of CommandLineSourceFile)()
            Dim codepage As Encoding = Nothing
            Dim checksumAlgorithm = SourceHashAlgorithm.Sha1
            Dim defines As IReadOnlyDictionary(Of String, Object) = Nothing
            Dim metadataReferences = New List(Of CommandLineReference)()
            Dim analyzers = New List(Of CommandLineAnalyzerReference)()
            Dim sdkPaths As New List(Of String)()
            Dim libPaths As New List(Of String)()
            Dim keyFileSearchPaths = New List(Of String)()
            Dim globalImports = New List(Of GlobalImport)
            Dim rootNamespace As String = ""
            Dim optionStrict As OptionStrict = OptionStrict.Off
            Dim optionInfer As Boolean = False ' MSDN says: ...The compiler default for this option is /optioninfer-.
            Dim optionExplicit As Boolean = True
            Dim optionCompareText As Boolean = False
            Dim embedVbCoreRuntime As Boolean = False
            Dim platform As Platform = Platform.AnyCpu
            Dim preferredUILang As CultureInfo = Nothing
            Dim fileAlignment As Integer = 0
            Dim baseAddress As ULong = 0
            Dim highEntropyVA As Boolean = False
            Dim vbRuntimePath As String = Nothing
            Dim includeVbRuntimeReference As Boolean = True
            Dim generalDiagnosticOption As ReportDiagnostic = ReportDiagnostic.Default

            ' Diagnostic ids specified via /nowarn /warnaserror must be processed in case-insensitive fashion.
            Dim specificDiagnosticOptionsFromRuleSet = New Dictionary(Of String, ReportDiagnostic)(CaseInsensitiveComparison.Comparer)
            Dim specificDiagnosticOptionsFromGeneralArguments = New Dictionary(Of String, ReportDiagnostic)(CaseInsensitiveComparison.Comparer)
            Dim specificDiagnosticOptionsFromSpecificArguments = New Dictionary(Of String, ReportDiagnostic)(CaseInsensitiveComparison.Comparer)
            Dim specificDiagnosticOptionsFromNoWarnArguments = New Dictionary(Of String, ReportDiagnostic)(CaseInsensitiveComparison.Comparer)
            Dim keyFileSetting As String = Nothing
            Dim keyContainerSetting As String = Nothing
            Dim delaySignSetting As Boolean? = Nothing
            Dim moduleAssemblyName As String = Nothing
            Dim moduleName As String = Nothing
            Dim sqmsessionguid As Guid = Nothing
            Dim touchedFilesPath As String = Nothing
            Dim features = New List(Of String)()

            ' Process ruleset files first so that diagnostic severity settings specified on the command line via
            ' /nowarn and /warnaserror can override diagnostic severity settings specified in the ruleset file.
            If Not IsInteractive Then
                For Each arg In flattenedArgs
                    Dim name As String = Nothing
                    Dim value As String = Nothing
                    If TryParseOption(arg, name, value) AndAlso (name = "ruleset") Then
                        Dim unquoted = RemoveAllQuotes(value)
                        If String.IsNullOrEmpty(unquoted) Then
                            AddDiagnostic(diagnostics, ERRID.ERR_ArgumentRequired, name, ":<file>")
                            Continue For
                        End If

                        generalDiagnosticOption = GetDiagnosticOptionsFromRulesetFile(specificDiagnosticOptionsFromRuleSet, diagnostics, unquoted, baseDirectory)
                    End If
                Next
            End If

            For Each arg In flattenedArgs
                Debug.Assert(Not arg.StartsWith("@", StringComparison.Ordinal))

                Dim name As String = Nothing
                Dim value As String = Nothing
                If Not TryParseOption(arg, name, value) Then
                    sourceFiles.AddRange(ParseFileArgument(arg, baseDirectory, diagnostics))
                    hasSourceFiles = True
                    Continue For
                End If

                Select Case name
                    Case "?", "help"
                        If value IsNot Nothing Then
                            Exit Select
                        End If

                        displayHelp = True
                        Continue For

                    Case "r", "reference"
                        metadataReferences.AddRange(ParseAssemblyReferences(name, value, diagnostics, embedInteropTypes:=False))
                        Continue For

                    Case "a", "analyzer"
                        analyzers.AddRange(ParseAnalyzers(name, value, diagnostics))
                        Continue For

                    Case "d", "define"
                        If String.IsNullOrEmpty(value) Then
                            AddDiagnostic(diagnostics, ERRID.ERR_ArgumentRequired, name, ":<symbol_list>")
                            Continue For
                        End If
                        Dim conditionalCompilationDiagnostics As IEnumerable(Of Diagnostic) = Nothing
                        defines = ParseConditionalCompilationSymbols(value, conditionalCompilationDiagnostics, defines)
                        diagnostics.AddRange(conditionalCompilationDiagnostics)

                        Continue For

                    Case "imports", "import"
                        If String.IsNullOrEmpty(value) Then
                            AddDiagnostic(diagnostics, ERRID.ERR_ArgumentRequired, name, If(name = "import", ":<str>", ":<import_list>"))
                            Continue For
                        End If

                        ParseGlobalImports(value, globalImports, diagnostics)
                        Continue For

                    Case "optionstrict"
                        If value Is Nothing Then
                            optionStrict = VisualBasic.OptionStrict.On
                        ElseIf String.Equals(value, "custom", StringComparison.OrdinalIgnoreCase) Then
                            optionStrict = VisualBasic.OptionStrict.Custom
                        Else
                            AddDiagnostic(diagnostics, ERRID.ERR_ArgumentRequired, "optionstrict", ":custom")
                        End If

                        Continue For

                    Case "optionstrict+"
                        If value IsNot Nothing Then
                            AddDiagnostic(diagnostics, ERRID.ERR_SwitchNeedsBool, "optionstrict")
                            Continue For
                        End If

                        optionStrict = VisualBasic.OptionStrict.On
                        Continue For

                    Case "optionstrict-"
                        If value IsNot Nothing Then
                            AddDiagnostic(diagnostics, ERRID.ERR_SwitchNeedsBool, "optionstrict")
                            Continue For
                        End If

                        optionStrict = VisualBasic.OptionStrict.Off
                        Continue For

                    Case "optioncompare"
                        If value Is Nothing Then
                            AddDiagnostic(diagnostics, ERRID.ERR_ArgumentRequired, "optioncompare", ":binary|text")
                        ElseIf String.Equals(value, "text", StringComparison.OrdinalIgnoreCase) Then
                            optionCompareText = True
                        ElseIf String.Equals(value, "binary", StringComparison.OrdinalIgnoreCase) Then
                            optionCompareText = False
                        Else
                            AddDiagnostic(diagnostics, ERRID.ERR_InvalidSwitchValue, value, "optioncompare")
                        End If

                        Continue For

                    Case "optionexplicit", "optionexplicit+"
                        If value IsNot Nothing Then
                            AddDiagnostic(diagnostics, ERRID.ERR_SwitchNeedsBool, "optionexplicit")
                            Continue For
                        End If

                        optionExplicit = True
                        Continue For

                    Case "optionexplicit-"
                        If value IsNot Nothing Then
                            AddDiagnostic(diagnostics, ERRID.ERR_SwitchNeedsBool, "optionexplicit")
                            Continue For
                        End If

                        optionExplicit = False
                        Continue For

                    Case "optioninfer", "optioninfer+"
                        If value IsNot Nothing Then
                            AddDiagnostic(diagnostics, ERRID.ERR_SwitchNeedsBool, "optioninfer")
                            Continue For
                        End If

                        optionInfer = True
                        Continue For

                    Case "optioninfer-"
                        If value IsNot Nothing Then
                            AddDiagnostic(diagnostics, ERRID.ERR_SwitchNeedsBool, "optioninfer")
                            Continue For
                        End If

<<<<<<< HEAD
                        optionInfer = False
                        Continue For
=======
                        Case "optioncompare"
                            If value Is Nothing Then
                                AddDiagnostic(diagnostics, ERRID.ERR_ArgumentRequired, "optioncompare", ":binary|text")
                            ElseIf String.Equals(value, "text", StringComparison.OrdinalIgnoreCase) Then
                                optionCompareText = True
                            ElseIf String.Equals(value, "binary", StringComparison.OrdinalIgnoreCase) Then
                                optionCompareText = False
                            Else
                                AddDiagnostic(diagnostics, ERRID.ERR_InvalidSwitchValue, "optioncompare", value)
                            End If
>>>>>>> f591db04

                    Case "codepage"
                        If String.IsNullOrEmpty(value) Then
                            AddDiagnostic(diagnostics, ERRID.ERR_ArgumentRequired, "codepage", ":<number>")
                            Continue For
                        End If

                        Dim encoding = TryParseEncodingName(value)
                        If encoding Is Nothing Then
                            AddDiagnostic(diagnostics, ERRID.ERR_BadCodepage, value)
                            Continue For
                        End If

                        codepage = encoding
                        Continue For

                    Case "checksumalgorithm"
                        If String.IsNullOrEmpty(value) Then
                            AddDiagnostic(diagnostics, ERRID.ERR_ArgumentRequired, "checksumalgorithm", ":<algorithm>")
                            Continue For
                        End If

                        Dim newChecksumAlgorithm = TryParseHashAlgorithmName(value)
                        If newChecksumAlgorithm = SourceHashAlgorithm.None Then
                            AddDiagnostic(diagnostics, ERRID.ERR_BadChecksumAlgorithm, value)
                            Continue For
                        End If

                        checksumAlgorithm = newChecksumAlgorithm
                        Continue For

                    Case "removeintchecks", "removeintchecks+"
                        If value IsNot Nothing Then
                            AddDiagnostic(diagnostics, ERRID.ERR_SwitchNeedsBool, "removeintchecks")
                            Continue For
                        End If

                        checkOverflow = False
                        Continue For

                    Case "removeintchecks-"
                        If value IsNot Nothing Then
                            AddDiagnostic(diagnostics, ERRID.ERR_SwitchNeedsBool, "removeintchecks")
                            Continue For
                        End If

                        checkOverflow = True
                        Continue For

                    Case "sqmsessionguid"
                        If String.IsNullOrWhiteSpace(value) = True Then
                            AddDiagnostic(diagnostics, ERRID.ERR_MissingGuidForOption, value, name)
                        Else
                            If Not Guid.TryParse(value, sqmsessionguid) Then
                                AddDiagnostic(diagnostics, ERRID.ERR_InvalidFormatForGuidForOption, value, name)
                            End If
                        End If
                        Continue For

                    Case "preferreduilang"
                        If (String.IsNullOrEmpty(value)) Then
                            AddDiagnostic(diagnostics, ERRID.ERR_ArgumentRequired, name, ":<string>")
                            Continue For
                        End If

                        Try
                            preferredUILang = New CultureInfo(value)
                        Catch ex As CultureNotFoundException
                            AddDiagnostic(diagnostics, ERRID.WRN_BadUILang, value)
                        End Try
                        Continue For
#If DEBUG Then
                    Case "attachdebugger"
                        Debugger.Launch()
                        Continue For
#End If
                End Select

                If IsInteractive Then
                    Select Case name
                        Case "rp", "referencepath"
                            ' TODO: should it really go to /libpath?
                            libPaths.AddRange(ParseSeparatedPaths(value))
                            Continue For
                    End Select
                Else
                    Select Case name
                        Case "out"
                            If String.IsNullOrWhiteSpace(value) Then
                                ' When the value has " " (e.g., "/out: ")
                                ' the Roslyn VB compiler reports "BC 2006 : option 'out' requires ':<file>',
                                ' While the Dev11 VB compiler reports "BC2012 : can't open ' ' for writing,
                                AddDiagnostic(diagnostics, ERRID.ERR_ArgumentRequired, name, ":<file>")
                            Else
                                ' Even when value is neither null or whitespace, the output file name still could be invalid. (e.g., "/out:sub\ ")
                                ' While the Dev11 VB compiler reports "BC2012: can't open 'sub\ ' for writing,
                                ' the Roslyn VB compiler reports "BC2032: File name 'sub\ ' is empty, contains invalid characters, ..."
                                ' which is generated by the following ParseOutputFile.
                                ParseOutputFile(value, diagnostics, baseDirectory, outputFileName, outputDirectory)
                            End If
                            Continue For

                        Case "t", "target"
                            outputKind = ParseTarget(name, value, diagnostics)
                            Continue For

                        Case "moduleassemblyname"
                            value = If(value IsNot Nothing, value.Unquote(), Nothing)
                            Dim identity As AssemblyIdentity = Nothing

                            ' Note that native compiler also extracts public key, but Roslyn doesn't use it.

                            If String.IsNullOrEmpty(value) Then
                                AddDiagnostic(diagnostics, ERRID.ERR_ArgumentRequired, "moduleassemblyname", ":<string>")
                            ElseIf Not AssemblyIdentity.TryParseDisplayName(value, identity) OrElse
                                       Not MetadataHelpers.IsValidAssemblyOrModuleName(identity.Name) Then
                                AddDiagnostic(diagnostics, ERRID.ERR_InvalidAssemblyName, value, arg)
                            Else
                                moduleAssemblyName = identity.Name
                            End If

                            Continue For

                        Case "rootnamespace"
                            If String.IsNullOrEmpty(value) Then
                                AddDiagnostic(diagnostics, ERRID.ERR_ArgumentRequired, "rootnamespace", ":<string>")
                                Continue For
                            End If

                            rootNamespace = value
                            Continue For

                        Case "doc"
                            parseDocumentationComments = True
                            If value Is Nothing Then
                                ' Illegal in C#, but works in VB
                                documentationPath = GenerateFileNameForDocComment
                                Continue For
                            End If
                            Dim unquoted = RemoveAllQuotes(value)
                            If unquoted.Length = 0 Then
                                AddDiagnostic(diagnostics, ERRID.ERR_ArgumentRequired, "doc", ":<file>")
                            Else
                                documentationPath = ParseGenericPathToFile(unquoted, diagnostics, baseDirectory, generateDiagnostic:=False)
                                If String.IsNullOrWhiteSpace(documentationPath) Then
                                    AddDiagnostic(diagnostics, ERRID.WRN_XMLCannotWriteToXMLDocFile2, unquoted, New LocalizableErrorArgument(ERRID.IDS_TheSystemCannotFindThePathSpecified))
                                    documentationPath = Nothing
                                End If
                            End If

                            Continue For

                        Case "doc+"
                            If value IsNot Nothing Then
                                AddDiagnostic(diagnostics, ERRID.ERR_SwitchNeedsBool, "doc")
                            End If

                            ' Seems redundant with default values, but we need to clobber any preceding /doc switches
                            documentationPath = GenerateFileNameForDocComment
                            parseDocumentationComments = True
                            Continue For

                        Case "doc-"
                            If value IsNot Nothing Then
                                AddDiagnostic(diagnostics, ERRID.ERR_SwitchNeedsBool, "doc")
                            End If

                            ' Seems redundant with default values, but we need to clobber any preceding /doc switches
                            documentationPath = Nothing
                            parseDocumentationComments = False
                            Continue For

                        Case "netcf"
                            ' Do nothing as we no longer have any use for implementing this switch and 
                            ' want to avoid failing with any warnings/errors
                            Continue For

                        Case "libpath"
                            If String.IsNullOrEmpty(value) Then
                                AddDiagnostic(diagnostics, ERRID.ERR_ArgumentRequired, "libpath", ":<path_list>")
                                Continue For
                            End If

                            libPaths.AddRange(ParseSeparatedPaths(RemoveAllQuotes(value)))
                            Continue For

                        Case "sdkpath"
                            If String.IsNullOrEmpty(value) Then
                                AddDiagnostic(diagnostics, ERRID.ERR_ArgumentRequired, "sdkpath", ":<path>")
                                Continue For
                            End If

                            sdkPaths.Clear()
                            sdkPaths.AddRange(ParseSeparatedPaths(RemoveAllQuotes(value)))
                            Continue For

                        Case "recurse"
                            If String.IsNullOrEmpty(value) Then
                                AddDiagnostic(diagnostics, ERRID.ERR_ArgumentRequired, "recurse", ":<wildcard>")
                                Continue For
                            End If

                            Dim before As Integer = sourceFiles.Count
                            sourceFiles.AddRange(ParseRecurseArgument(value, baseDirectory, diagnostics))
                            If sourceFiles.Count > before Then
                                hasSourceFiles = True
                            End If
                            Continue For

                        Case "addmodule"
                            If String.IsNullOrEmpty(value) Then
                                AddDiagnostic(diagnostics, ERRID.ERR_ArgumentRequired, "addmodule", ":<file_list>")
                                Continue For
                            End If

                            ' NOTE(tomat): Dev10 reports "Command line error BC2017 : could not find library."
                            ' Since we now support /referencePaths option we would need to search them to see if the resolved path is a directory.
                            ' An error will be reported by the assembly manager anyways.
                            metadataReferences.AddRange(
                                    ParseSeparatedPaths(value).Select(
                                        Function(path) New CommandLineReference(path, New MetadataReferenceProperties(MetadataImageKind.Module))))
                            Continue For

                        Case "l", "link"
                            metadataReferences.AddRange(ParseAssemblyReferences(name, value, diagnostics, embedInteropTypes:=True))
                            Continue For

                        Case "win32resource"
                            win32ResourceFile = GetWin32Setting(c_Win32Res, value, diagnostics)
                            Continue For

                        Case "win32icon"
                            win32IconFile = GetWin32Setting(c_Win32Icon, value, diagnostics)
                            Continue For

                        Case "win32manifest"
                            win32ManifestFile = GetWin32Setting(c_Win32Manifest, value, diagnostics)
                            Continue For

                        Case "nowin32manifest"
                            If value IsNot Nothing Then
                                Exit Select
                            End If

                            noWin32Manifest = True
                            Continue For

                        Case "res", "resource"
                            Dim embeddedResource = ParseResourceDescription(name, value, baseDirectory, diagnostics, embedded:=True)
                            If embeddedResource IsNot Nothing Then
                                managedResources.Add(embeddedResource)
                            End If
                            Continue For

                        Case "linkres", "linkresource"
                            Dim linkedResource = ParseResourceDescription(name, value, baseDirectory, diagnostics, embedded:=False)
                            If linkedResource IsNot Nothing Then
                                managedResources.Add(linkedResource)
                            End If
                            Continue For

                        Case "debug"

                            ' parse only for backwards compat
                            If value IsNot Nothing Then
                                If String.IsNullOrEmpty(value) Then
                                    AddDiagnostic(diagnostics, ERRID.ERR_ArgumentRequired, "debug", ":pdbonly|full")
                                ElseIf Not String.Equals(value, "full", StringComparison.OrdinalIgnoreCase) AndAlso
                                           Not String.Equals(value, "pdbonly", StringComparison.OrdinalIgnoreCase) Then
                                    AddDiagnostic(diagnostics, ERRID.ERR_InvalidSwitchValue, value, "debug")
                                End If
                            End If

                            emitPdb = True
                            Continue For

                        Case "debug+"
                            If value IsNot Nothing Then
                                AddDiagnostic(diagnostics, ERRID.ERR_SwitchNeedsBool, "debug")
                            End If

                            emitPdb = True
                            Continue For

                        Case "debug-"
                            If value IsNot Nothing Then
                                AddDiagnostic(diagnostics, ERRID.ERR_SwitchNeedsBool, "debug")
                            End If

                            emitPdb = False
                            Continue For

                        Case "optimize", "optimize+"
                            If value IsNot Nothing Then
                                AddDiagnostic(diagnostics, ERRID.ERR_SwitchNeedsBool, "optimize")
                                Continue For
                            End If

                            optimize = True
                            Continue For

                        Case "optimize-"
                            If value IsNot Nothing Then
                                AddDiagnostic(diagnostics, ERRID.ERR_SwitchNeedsBool, "optimize")
                                Continue For
                            End If

<<<<<<< HEAD
                            optimize = False
                            Continue For
=======
                            Case "debug"

                                ' parse only for backwards compat
                                If value IsNot Nothing Then
                                    If String.IsNullOrEmpty(value) Then
                                        AddDiagnostic(diagnostics, ERRID.ERR_ArgumentRequired, "debug", ":pdbonly|full")
                                    ElseIf Not String.Equals(value, "full", StringComparison.OrdinalIgnoreCase) AndAlso
                                           Not String.Equals(value, "pdbonly", StringComparison.OrdinalIgnoreCase) Then
                                        AddDiagnostic(diagnostics, ERRID.ERR_InvalidSwitchValue, "debug", value)
                                    End If
                                End If
>>>>>>> f591db04

                        Case "parallel", "p"
                            If value IsNot Nothing Then
                                AddDiagnostic(diagnostics, ERRID.ERR_SwitchNeedsBool, name)
                                Continue For
                            End If

                            concurrentBuild = True
                            Continue For

                        Case "parallel+", "p+"
                            If value IsNot Nothing Then
                                AddDiagnostic(diagnostics, ERRID.ERR_SwitchNeedsBool, name.Substring(0, name.Length - 1))
                                Continue For
                            End If

                            concurrentBuild = True
                            Continue For

                        Case "parallel-", "p-"
                            If value IsNot Nothing Then
                                AddDiagnostic(diagnostics, ERRID.ERR_SwitchNeedsBool, name.Substring(0, name.Length - 1))
                                Continue For
                            End If

                            concurrentBuild = False
                            Continue For

                        Case "warnaserror", "warnaserror+"
                            If value Is Nothing Then
                                generalDiagnosticOption = ReportDiagnostic.Error

                                specificDiagnosticOptionsFromGeneralArguments.Clear()
                                For Each pair In specificDiagnosticOptionsFromRuleSet
                                    If pair.Value = ReportDiagnostic.Warn Then
                                        specificDiagnosticOptionsFromGeneralArguments.Add(pair.Key, ReportDiagnostic.Error)
                                    End If
                                Next

                                Continue For
                            End If

                            AddWarnings(specificDiagnosticOptionsFromSpecificArguments, ReportDiagnostic.Error, ParseWarnings(value))
                            Continue For

                        Case "warnaserror-"
                            If value Is Nothing Then
                                If generalDiagnosticOption <> ReportDiagnostic.Suppress Then
                                    generalDiagnosticOption = ReportDiagnostic.Default
                                End If

                                specificDiagnosticOptionsFromGeneralArguments.Clear()

                                Continue For
                            End If

                            For Each id In ParseWarnings(value)
                                Dim ruleSetValue As ReportDiagnostic
                                If specificDiagnosticOptionsFromRuleSet.TryGetValue(id, ruleSetValue) Then
                                    specificDiagnosticOptionsFromSpecificArguments(id) = ruleSetValue
                                Else
                                    specificDiagnosticOptionsFromSpecificArguments(id) = ReportDiagnostic.Default
                                End If
                            Next

                            Continue For

                        Case "nowarn"
                            If value Is Nothing Then
                                generalDiagnosticOption = ReportDiagnostic.Suppress

                                specificDiagnosticOptionsFromGeneralArguments.Clear()
                                For Each pair In specificDiagnosticOptionsFromRuleSet
                                    If pair.Value <> ReportDiagnostic.Error Then
                                        specificDiagnosticOptionsFromGeneralArguments.Add(pair.Key, ReportDiagnostic.Suppress)
                                    End If
                                Next

                                Continue For
                            End If

                            AddWarnings(specificDiagnosticOptionsFromNoWarnArguments, ReportDiagnostic.Suppress, ParseWarnings(value))
                            Continue For

                        Case "langversion"
                            If value Is Nothing Then
                                AddDiagnostic(diagnostics, ERRID.ERR_ArgumentRequired, "langversion", ":<number>")
                                Continue For
                            End If

                            If String.IsNullOrEmpty(value) Then
                                AddDiagnostic(diagnostics, ERRID.ERR_ArgumentRequired, "langversion", ":<number>")
                            Else
                                Select Case value.ToLowerInvariant()
                                    Case "9", "9.0"
                                        languageVersion = LanguageVersion.VisualBasic9
                                    Case "10", "10.0"
                                        languageVersion = LanguageVersion.VisualBasic10
                                    Case "11", "11.0"
                                        languageVersion = LanguageVersion.VisualBasic11
                                    Case "12", "12.0"
                                        languageVersion = LanguageVersion.VisualBasic12
                                    Case "14", "14.0"
                                        languageVersion = LanguageVersion.VisualBasic12
                                    Case Else
                                        AddDiagnostic(diagnostics, ERRID.ERR_InvalidSwitchValue, value, "langversion")
                                End Select
                            End If

<<<<<<< HEAD
                            Continue For
=======
                                If String.IsNullOrEmpty(value) Then
                                    AddDiagnostic(diagnostics, ERRID.ERR_ArgumentRequired, "langversion", ":<number>")
                                Else
                                    Select Case value.ToLowerInvariant()
                                        Case "9", "9.0"
                                            languageVersion = LanguageVersion.VisualBasic9
                                        Case "10", "10.0"
                                            languageVersion = LanguageVersion.VisualBasic10
                                        Case "11", "11.0"
                                            languageVersion = LanguageVersion.VisualBasic11
                                        Case "12", "12.0"
                                            languageVersion = LanguageVersion.VisualBasic12
                                        Case "14", "14.0"
                                            languageVersion = LanguageVersion.VisualBasic12
                                        Case Else
                                            AddDiagnostic(diagnostics, ERRID.ERR_InvalidSwitchValue, "langversion", value)
                                    End Select
                                End If
>>>>>>> f591db04

                        Case "delaysign", "delaysign+"
                            If value IsNot Nothing Then
                                AddDiagnostic(diagnostics, ERRID.ERR_SwitchNeedsBool, "delaysign")
                                Continue For
                            End If

                            delaySignSetting = True
                            Continue For

                        Case "delaysign-"
                            If value IsNot Nothing Then
                                AddDiagnostic(diagnostics, ERRID.ERR_SwitchNeedsBool, "delaysign")
                                Continue For
                            End If

                            delaySignSetting = False
                            Continue For

                        Case "keycontainer"
                            ' NOTE: despite what MSDN says, Dev11 resets '/keyfile' in this case:
                            '
                            ' MSDN: In case both /keyfile and /keycontainer are specified (either by command-line 
                            ' MSDN: option or by custom attribute) in the same compilation, the compiler first tries 
                            ' MSDN: the key container. If that succeeds, then the assembly is signed with the 
                            ' MSDN: information in the key container. If the compiler does not find the key container, 
                            ' MSDN: it tries the file specified with /keyfile. If this succeeds, the assembly is 
                            ' MSDN: signed with the information in the key file, and the key information is installed 
                            ' MSDN: in the key container (similar to sn -i) so that on the next compilation, 
                            ' MSDN: the key container will be valid.
                            keyFileSetting = Nothing
                            If String.IsNullOrEmpty(value) Then
                                AddDiagnostic(diagnostics, ERRID.ERR_ArgumentRequired, "keycontainer", ":<string>")
                            Else
                                keyContainerSetting = value
                            End If
                            Continue For

                        Case "keyfile"
                            ' NOTE: despite what MSDN says, Dev11 resets '/keycontainer' in this case:
                            '
                            ' MSDN: In case both /keyfile and /keycontainer are specified (either by command-line 
                            ' MSDN: option or by custom attribute) in the same compilation, the compiler first tries 
                            ' MSDN: the key container. If that succeeds, then the assembly is signed with the 
                            ' MSDN: information in the key container. If the compiler does not find the key container, 
                            ' MSDN: it tries the file specified with /keyfile. If this succeeds, the assembly is 
                            ' MSDN: signed with the information in the key file, and the key information is installed 
                            ' MSDN: in the key container (similar to sn -i) so that on the next compilation, 
                            ' MSDN: the key container will be valid.
                            keyContainerSetting = Nothing
                            If String.IsNullOrWhiteSpace(value) Then
                                AddDiagnostic(diagnostics, ERRID.ERR_ArgumentRequired, "keyfile", ":<file>")
                            Else
                                keyFileSetting = RemoveAllQuotes(value)
                            End If
                            Continue For

                        Case "highentropyva", "highentropyva+"
                            If value IsNot Nothing Then
                                Exit Select
                            End If

                            highEntropyVA = True
                            Continue For

                        Case "highentropyva-"
                            If value IsNot Nothing Then
                                Exit Select
                            End If

                            highEntropyVA = False
                            Continue For

                        Case "nologo", "nologo+"
                            If value IsNot Nothing Then
                                Exit Select
                            End If

                            displayLogo = False
                            Continue For

                        Case "nologo-"
                            If value IsNot Nothing Then
                                Exit Select
                            End If

                            displayLogo = True
                            Continue For

                        Case "quiet+"
                            If value IsNot Nothing Then
                                AddDiagnostic(diagnostics, ERRID.ERR_SwitchNeedsBool, "quiet")
                                Continue For
                            End If

                            outputLevel = VisualBasic.OutputLevel.Quiet
                            Continue For

                        Case "quiet"
                            If value IsNot Nothing Then
                                Exit Select
                            End If

                            outputLevel = VisualBasic.OutputLevel.Quiet
                            Continue For

                        Case "verbose"
                            If value IsNot Nothing Then
                                Exit Select
                            End If

                            outputLevel = VisualBasic.OutputLevel.Verbose
                            Continue For

                        Case "verbose+"
                            If value IsNot Nothing Then
                                AddDiagnostic(diagnostics, ERRID.ERR_SwitchNeedsBool, "verbose")
                                Continue For
                            End If

                            outputLevel = VisualBasic.OutputLevel.Verbose
                            Continue For

                        Case "quiet-", "verbose-"
                            If value IsNot Nothing Then
                                AddDiagnostic(diagnostics, ERRID.ERR_SwitchNeedsBool, name.Substring(0, name.Length - 1))
                                Continue For
                            End If

                            outputLevel = VisualBasic.OutputLevel.Normal
                            Continue For

                        Case "utf8output", "utf8output+"
                            If value IsNot Nothing Then
                                AddDiagnostic(diagnostics, ERRID.ERR_SwitchNeedsBool, "utf8output")
                            End If

                            utf8output = True
                            Continue For

                        Case "utf8output-"
                            If value IsNot Nothing Then
                                AddDiagnostic(diagnostics, ERRID.ERR_SwitchNeedsBool, "utf8output")
                            End If

                            utf8output = False
                            Continue For

                        Case "noconfig"
                            ' It is already handled (see CommonCommandLineCompiler.cs).
                            Continue For

                        Case "bugreport"
                            ' Do nothing as we no longer have any use for implementing this switch and 
                            ' want to avoid failing with any warnings/errors
                            ' We do no further checking as to a value provided or not  and                             '
                            ' this will cause no diagnostics for invalid values.

                            Continue For
                        Case "errorreport"
                            ' Allows any value to be entered and will just silently do nothing
                            ' previously we would validate value for prompt, send Or Queue
                            ' This will cause no diagnostics for invalid values.

                            Continue For

                        Case "novbruntimeref"
                            ' The switch is no longer supported and for backwards compat ignored.
                            Continue For

                        Case "m", "main"
                            ' MSBuild can result in maintypename being passed in quoted when cyrillic namespace was being used resulting
                            ' in ERRID.ERR_StartupCodeNotFound1 diagnostic.   The additional quotes cause problems and quotes are not a 
                            ' valid character in typename.
                            value = RemoveAllQuotes(value)
                            If String.IsNullOrEmpty(value) Then
                                AddDiagnostic(diagnostics, ERRID.ERR_ArgumentRequired, name, ":<class>")
                                Continue For
                            End If

                            mainTypeName = value
                            Continue For

                        Case "subsystemversion"
                            If String.IsNullOrEmpty(value) Then
                                AddDiagnostic(diagnostics, ERRID.ERR_ArgumentRequired, name, ":<version>")
                                Continue For
                            End If

                            Dim version As SubsystemVersion = Nothing
                            If SubsystemVersion.TryParse(value, version) Then
                                ssVersion = version
                            Else
                                AddDiagnostic(diagnostics, ERRID.ERR_InvalidSubsystemVersion, value)
                            End If
                            Continue For

                        Case "touchedfiles"
                            Dim unquoted = RemoveAllQuotes(value)
                            If (String.IsNullOrEmpty(unquoted)) Then
                                AddDiagnostic(diagnostics, ERRID.ERR_ArgumentRequired, name, ":<touchedfiles>")
                                Continue For
                            Else
                                touchedFilesPath = unquoted
                            End If
                            Continue For

                        Case "fullpaths", "errorendlocation"
                            UnimplementedSwitch(diagnostics, name)
                            Continue For

                        Case "nostdlib"
                            If value IsNot Nothing Then
                                Exit Select
                            End If

                            noStdLib = True
                            Continue For

                        Case "vbruntime"
                            If value Is Nothing Then
                                GoTo lVbRuntimePlus
                            End If

                            ' NOTE: that Dev11 does not report errors on empty or invalid file specified
                            vbRuntimePath = RemoveAllQuotes(value)
                            includeVbRuntimeReference = True
                            embedVbCoreRuntime = False
                            Continue For

                        Case "vbruntime+"
                            If value IsNot Nothing Then
                                Exit Select
                            End If

lVbRuntimePlus:
                            vbRuntimePath = Nothing
                            includeVbRuntimeReference = True
                            embedVbCoreRuntime = False
                            Continue For

                        Case "vbruntime-"
                            If value IsNot Nothing Then
                                Exit Select
                            End If

                            vbRuntimePath = Nothing
                            includeVbRuntimeReference = False
                            embedVbCoreRuntime = False
                            Continue For

                        Case "vbruntime*"
                            If value IsNot Nothing Then
                                Exit Select
                            End If

                            vbRuntimePath = Nothing
                            includeVbRuntimeReference = False
                            embedVbCoreRuntime = True
                            Continue For

                        Case "platform"
                            If value IsNot Nothing Then
                                platform = ParsePlatform(name, value, diagnostics)
                            Else
                                AddDiagnostic(diagnostics, ERRID.ERR_ArgumentRequired, "platform", ":<string>")
                            End If

                            Continue For

                        Case "filealign"
                            fileAlignment = ParseFileAlignment(name, value, diagnostics)
                            Continue For

                        Case "baseaddress"
                            baseAddress = ParseBaseAddress(name, value, diagnostics)
                            Continue For

                        Case "ruleset"
                            '  The ruleset arg has already been processed in a separate pass above.
                            Continue For

                        Case "features"
                            If value Is Nothing Then
                                features.Clear()
                            Else
                                features.Add(value)
                            End If
                            Continue For

                        Case "additionalfile"
                            If String.IsNullOrEmpty(value) Then
                                AddDiagnostic(diagnostics, ERRID.ERR_ArgumentRequired, name, ":<file_list>")
                                Continue For
                            End If

                            additionalFiles.AddRange(ParseAdditionalFileArgument(value, baseDirectory, diagnostics))
                            Continue For
                    End Select
                End If

                AddDiagnostic(diagnostics, ERRID.WRN_BadSwitch, arg)
            Next

            Dim specificDiagnosticOptions = New Dictionary(Of String, ReportDiagnostic)(specificDiagnosticOptionsFromRuleSet, CaseInsensitiveComparison.Comparer)

            For Each item In specificDiagnosticOptionsFromGeneralArguments
                specificDiagnosticOptions(item.Key) = item.Value
            Next

            For Each item In specificDiagnosticOptionsFromSpecificArguments
                specificDiagnosticOptions(item.Key) = item.Value
            Next

            For Each item In specificDiagnosticOptionsFromNoWarnArguments
                specificDiagnosticOptions(item.Key) = item.Value
            Next

            If Not IsInteractive AndAlso Not hasSourceFiles AndAlso managedResources.IsEmpty() AndAlso outputKind.IsApplication Then
                ' VB displays help when there is nothing specified on the command line
                If flattenedArgs.Any Then
                    AddDiagnostic(diagnostics, ERRID.ERR_NoSources)
                Else
                    displayHelp = True
                End If
            End If

            ' Prepare SDK PATH
            If sdkPaths.Count = 0 Then
                sdkPaths.Add(RuntimeEnvironment.GetRuntimeDirectory)
            End If

            ' Locate default 'mscorlib.dll' or 'System.Runtime.dll', if any.
            Dim defaultCoreLibraryReference As CommandLineReference? = LoadCoreLibraryReference(sdkPaths, baseDirectory)

            ' If /nostdlib is not specified, load System.dll
            ' Dev12 does it through combination of CompilerHost::InitStandardLibraryList and CompilerProject::AddStandardLibraries.
            If Not noStdLib Then
                Dim systemDllPath As String = FindFileInSdkPath(sdkPaths, "System.dll", baseDirectory)
                If systemDllPath Is Nothing Then
                    AddDiagnostic(diagnostics, ERRID.WRN_CannotFindStandardLibrary1, "System.dll")
                Else
                    metadataReferences.Add(
                            New CommandLineReference(systemDllPath, New MetadataReferenceProperties(MetadataImageKind.Assembly)))
                End If
                ' Dev11 also adds System.Core.dll in VbHostedCompiler::CreateCompilerProject()
            End If

            ' Add reference to 'Microsoft.VisualBasic.dll' if needed
            If includeVbRuntimeReference Then
                If vbRuntimePath Is Nothing Then
                    Dim msVbDllPath As String = FindFileInSdkPath(sdkPaths, "Microsoft.VisualBasic.dll", baseDirectory)
                    If msVbDllPath Is Nothing Then
                        AddDiagnostic(diagnostics, ERRID.ERR_LibNotFound, "Microsoft.VisualBasic.dll")
                    Else
                        metadataReferences.Add(
                                New CommandLineReference(msVbDllPath, New MetadataReferenceProperties(MetadataImageKind.Assembly)))
                    End If
                Else
                    metadataReferences.Add(New CommandLineReference(vbRuntimePath, New MetadataReferenceProperties(MetadataImageKind.Assembly)))
                End If
            End If

            ' add additional reference paths if specified
            If Not String.IsNullOrWhiteSpace(additionalReferencePaths) Then
                libPaths.AddRange(ParseSeparatedPaths(additionalReferencePaths))
            End If

            ' Build search path
            Dim searchPaths As ImmutableArray(Of String) = BuildSearchPaths(baseDirectory, sdkPaths, responsePaths, libPaths)

            ValidateWin32Settings(noWin32Manifest, win32ResourceFile, win32IconFile, win32ManifestFile, outputKind, diagnostics)

            ' Validate root namespace if specified
            Debug.Assert(rootNamespace IsNot Nothing)
            ' NOTE: empty namespace is a valid option
            If Not String.Empty.Equals(rootNamespace) Then
                rootNamespace = rootNamespace.Unquote()
                If String.IsNullOrWhiteSpace(rootNamespace) OrElse Not OptionsValidator.IsValidNamespaceName(rootNamespace) Then
                    AddDiagnostic(diagnostics, ERRID.ERR_BadNamespaceName1, rootNamespace)
                    rootNamespace = "" ' To make it pass compilation options' check
                End If
            End If

            ' Dev10 searches for the keyfile in the current directory and assembly output directory.
            ' We always look to base directory and then examine the search paths.
            keyFileSearchPaths.Add(baseDirectory)
            If baseDirectory <> outputDirectory Then
                keyFileSearchPaths.Add(outputDirectory)
            End If

            Dim compilationName As String = Nothing
            GetCompilationAndModuleNames(diagnostics, outputKind, sourceFiles, moduleAssemblyName, outputFileName, moduleName, compilationName)

            If Not IsInteractive AndAlso
                    Not hasSourceFiles AndAlso
                    Not managedResources.IsEmpty() AndAlso
                    outputFileName = Nothing AndAlso
                    Not flattenedArgs.IsEmpty() Then
                AddDiagnostic(diagnostics, ERRID.ERR_NoSourcesOut)
            End If

            Dim parseOptions = New VisualBasicParseOptions(
                    languageVersion:=languageVersion,
                    documentationMode:=If(parseDocumentationComments, DocumentationMode.Diagnose, DocumentationMode.None),
                    kind:=SourceCodeKind.Regular,
                    preprocessorSymbols:=AddPredefinedPreprocessorSymbols(outputKind, defines.AsImmutableOrEmpty()))

            Dim scriptParseOptions = parseOptions.WithKind(SourceCodeKind.Script)

            Dim options = New VisualBasicCompilationOptions(
                        outputKind:=outputKind,
                        moduleName:=moduleName,
                        mainTypeName:=mainTypeName,
                        scriptClassName:=WellKnownMemberNames.DefaultScriptClassName,
                        globalImports:=globalImports,
                        rootNamespace:=rootNamespace,
                        optionStrict:=optionStrict,
                        optionInfer:=optionInfer,
                        optionExplicit:=optionExplicit,
                        optionCompareText:=optionCompareText,
                        embedVbCoreRuntime:=embedVbCoreRuntime,
                        checkOverflow:=checkOverflow,
                        concurrentBuild:=concurrentBuild,
                        cryptoKeyContainer:=keyContainerSetting,
                        cryptoKeyFile:=keyFileSetting,
                        delaySign:=delaySignSetting,
                        platform:=platform,
                        generalDiagnosticOption:=generalDiagnosticOption,
                        specificDiagnosticOptions:=specificDiagnosticOptions,
                        optimizationLevel:=If(optimize, OptimizationLevel.Release, OptimizationLevel.Debug),
                        parseOptions:=parseOptions).WithFeatures(features.AsImmutable())

            Dim emitOptions = New EmitOptions(
                    metadataOnly:=False,
                    debugInformationFormat:=DebugInformationFormat.Pdb,
                    pdbFilePath:=Nothing, ' to be determined later
                    outputNameOverride:=Nothing,  ' to be determined later
                    fileAlignment:=fileAlignment,
                    baseAddress:=baseAddress,
                    highEntropyVirtualAddressSpace:=highEntropyVA,
                    subsystemVersion:=ssVersion,
                    runtimeMetadataVersion:=Nothing)

            ' add option incompatibility errors if any
            diagnostics.AddRange(options.Errors)

            If documentationPath Is GenerateFileNameForDocComment Then
                documentationPath = PathUtilities.CombineAbsoluteAndRelativePaths(outputDirectory, PathUtilities.RemoveExtension(outputFileName))
                documentationPath = documentationPath + ".xml"
            End If

            Return New VisualBasicCommandLineArguments With
                {
                    .IsInteractive = IsInteractive,
                    .BaseDirectory = baseDirectory,
                    .Errors = diagnostics.AsImmutable(),
                    .Utf8Output = utf8output,
                    .CompilationName = compilationName,
                    .OutputFileName = outputFileName,
                    .OutputDirectory = outputDirectory,
                    .DocumentationPath = documentationPath,
                    .SourceFiles = sourceFiles.AsImmutable(),
                    .Encoding = codepage,
                    .ChecksumAlgorithm = checksumAlgorithm,
                    .MetadataReferences = metadataReferences.AsImmutable(),
                    .AnalyzerReferences = analyzers.AsImmutable(),
                    .AdditionalFiles = additionalFiles.AsImmutable(),
                    .ReferencePaths = searchPaths,
                    .KeyFileSearchPaths = keyFileSearchPaths.AsImmutable(),
                    .Win32ResourceFile = win32ResourceFile,
                    .Win32Icon = win32IconFile,
                    .Win32Manifest = win32ManifestFile,
                    .NoWin32Manifest = noWin32Manifest,
                    .DisplayLogo = displayLogo,
                    .DisplayHelp = displayHelp,
                    .ManifestResources = managedResources.AsImmutable(),
                    .CompilationOptions = options,
                    .ParseOptions = If(IsInteractive, scriptParseOptions, parseOptions),
                    .EmitOptions = emitOptions,
                    .ScriptArguments = scriptArgs.AsImmutableOrEmpty(),
                    .TouchedFilesPath = touchedFilesPath,
                    .OutputLevel = outputLevel,
                    .EmitPdb = emitPdb,
                    .DefaultCoreLibraryReference = defaultCoreLibraryReference,
                    .PreferredUILang = preferredUILang,
                    .SqmSessionGuid = sqmsessionguid
                }
        End Function

        Private Function LoadCoreLibraryReference(sdkPaths As List(Of String), baseDirectory As String) As CommandLineReference?
            ' Load Core library in Dev11:
            ' Traditionally VB compiler has hard-coded the name of mscorlib.dll. In the Immersive profile the
            ' library is called System.Runtime.dll. Ideally we should get rid of the dependency on the name and
            ' identify the core library as the assembly that contains System.Object. At this point in the compiler,
            ' it is too early though as we haven't loaded any types or assemblies. Changing this now is a deep 
            ' change. So the workaround here is to allow mscorlib or system.runtime and prefer system.runtime if present.
            ' There is an extra check to only pick an assembly with no other assembly refs. This is so that is an 
            ' user drops a user-defined binary called System.runtime.dll into the fx directory we still want to pick 
            ' mscorlib. 
            Dim msCorLibPath As String = FindFileInSdkPath(sdkPaths, "mscorlib.dll", baseDirectory)
            Dim systemRuntimePath As String = FindFileInSdkPath(sdkPaths, "System.Runtime.dll", baseDirectory)

            If systemRuntimePath IsNot Nothing Then
                If msCorLibPath Is Nothing Then
                    Return New CommandLineReference(systemRuntimePath, New MetadataReferenceProperties(MetadataImageKind.Assembly))
                End If

                ' Load System.Runtime.dll and see if it has any references
                Try
                    Using metadata = AssemblyMetadata.CreateFromFile(systemRuntimePath)
                        ' Prefer 'System.Runtime.dll' if it does not have any references
                        If metadata.GetModules()(0).Module.IsLinkedModule AndAlso
                           metadata.GetAssembly().AssemblyReferences.Length = 0 Then
                            Return New CommandLineReference(systemRuntimePath, New MetadataReferenceProperties(MetadataImageKind.Assembly))
                        End If
                    End Using
                Catch
                    ' If we caught anything, there is something wrong with System.Runtime.dll and we fall back to mscorlib.dll
                End Try

                ' Otherwise prefer 'mscorlib.dll'
                Return New CommandLineReference(msCorLibPath, New MetadataReferenceProperties(MetadataImageKind.Assembly))
            End If

            If msCorLibPath IsNot Nothing Then
                ' We return a reference to 'mscorlib.dll'
                Return New CommandLineReference(msCorLibPath, New MetadataReferenceProperties(MetadataImageKind.Assembly))
            End If

            Return Nothing
        End Function

        Private Function FindFileInSdkPath(sdkPaths As List(Of String), fileName As String, baseDirectory As String) As String
            For Each path In sdkPaths
                Dim absolutePath = FileUtilities.ResolveRelativePath(If(path, RuntimeEnvironment.GetRuntimeDirectory()), baseDirectory)
                If absolutePath IsNot Nothing Then
                    Dim filePath = PathUtilities.CombineAbsoluteAndRelativePaths(absolutePath, fileName)
                    If File.Exists(filePath) Then
                        Return filePath
                    End If
                End If
            Next
            Return Nothing
        End Function

        Private Function GetWin32Setting(arg As String, value As String, diagnostics As List(Of Diagnostic)) As String
            If (value = Nothing) Then
                AddDiagnostic(diagnostics, ERRID.ERR_ArgumentRequired, arg, ":<file>")
            Else
                Dim noQuotes As String = RemoveAllQuotes(value)
                If (String.IsNullOrWhiteSpace(noQuotes)) Then
                    AddDiagnostic(diagnostics, ERRID.ERR_ArgumentRequired, arg, ":<file>")
                Else
                    Return noQuotes
                End If
            End If

            Return Nothing
        End Function

        Private Shared Function BuildSearchPaths(baseDirectory As String, sdkPaths As List(Of String), responsePaths As List(Of String), libPaths As List(Of String)) As ImmutableArray(Of String)
            Dim builder = ArrayBuilder(Of String).GetInstance()

            ' Match how Dev11 builds the list of search paths
            '   see void GetSearchPath(CComBSTR& strSearchPath)

            ' current folder -- base directory is searched by default by the FileResolver

            ' SDK path is specified or current runtime directory
            AddNormalizedPaths(builder, sdkPaths, baseDirectory)

            ' Response file path, see the following comment from Dev11:
            '   // .NET FX 3.5 will have response file in the FX 3.5 directory but SdkPath will still be in 2.0 directory.
            '   // Therefore we need to make sure the response file directories are also on the search path
            '   // so response file authors can continue to use relative paths in the response files.
            builder.AddRange(responsePaths)

            ' libpath
            AddNormalizedPaths(builder, libPaths, baseDirectory)

            Return builder.ToImmutableAndFree()
        End Function

        Private Shared Sub AddNormalizedPaths(builder As ArrayBuilder(Of String), paths As List(Of String), baseDirectory As String)
            For Each path In paths
                Dim normalizedPath = FileUtilities.NormalizeRelativePath(path, basePath:=Nothing, baseDirectory:=baseDirectory)
                If normalizedPath Is Nothing Then
                    ' just ignore invalid paths, native compiler doesn't report any errors
                    Continue For
                End If

                builder.Add(normalizedPath)
            Next
        End Sub

        Private Shared Sub ValidateWin32Settings(noWin32Manifest As Boolean, win32ResSetting As String, win32IconSetting As String, win32ManifestSetting As String, outputKind As OutputKind, diagnostics As List(Of Diagnostic))
            If noWin32Manifest AndAlso (win32ManifestSetting IsNot Nothing) Then
                AddDiagnostic(diagnostics, ERRID.ERR_ConflictingManifestSwitches)
            End If

            If win32ResSetting IsNot Nothing Then
                If win32IconSetting IsNot Nothing Then
                    AddDiagnostic(diagnostics, ERRID.ERR_IconFileAndWin32ResFile)
                End If

                If win32ManifestSetting IsNot Nothing Then
                    AddDiagnostic(diagnostics, ERRID.ERR_CantHaveWin32ResAndManifest)
                End If
            End If

            If win32ManifestSetting IsNot Nothing AndAlso outputKind.IsNetModule() Then
                AddDiagnostic(diagnostics, ERRID.WRN_IgnoreModuleManifest)
            End If
        End Sub

        Private Shared Function ParseTarget(optionName As String, value As String, diagnostics As IList(Of Diagnostic)) As OutputKind
            Select Case If(value, "").ToLowerInvariant()
                Case "exe"
                    Return OutputKind.ConsoleApplication
                Case "winexe"
                    Return OutputKind.WindowsApplication
                Case "library"
                    Return OutputKind.DynamicallyLinkedLibrary
                Case "module"
                    Return OutputKind.NetModule
                Case "appcontainerexe"
                    Return OutputKind.WindowsRuntimeApplication
                Case "winmdobj"
                    Return OutputKind.WindowsRuntimeMetadata
                Case ""
                    AddDiagnostic(diagnostics, ERRID.ERR_ArgumentRequired, optionName, ":exe|winexe|library|module|appcontainerexe|winmdobj")
                    Return OutputKind.ConsoleApplication
                Case Else
                    AddDiagnostic(diagnostics, ERRID.ERR_InvalidSwitchValue, optionName, value)
                    Return OutputKind.ConsoleApplication
            End Select
        End Function

        Private Function ParseAssemblyReferences(name As String, value As String, diagnostics As IList(Of Diagnostic), embedInteropTypes As Boolean) As IEnumerable(Of CommandLineReference)
            If String.IsNullOrEmpty(value) Then
                ' TODO: localize <file_list>?
                AddDiagnostic(diagnostics, ERRID.ERR_ArgumentRequired, name, ":<file_list>")
                Return SpecializedCollections.EmptyEnumerable(Of CommandLineReference)()
            End If

            ' TODO: how does VB handle quotes, separators, ...?

            ' /r:"reference"
            ' /r:reference;reference
            ' /r:"path;containing;semicolons"
            ' /r:"unterminated_quotes
            ' /r:"quotes"in"the"middle
            Return ParseSeparatedPaths(value).
                   Select(Function(path) New CommandLineReference(path, New MetadataReferenceProperties(MetadataImageKind.Assembly, embedInteropTypes:=embedInteropTypes)))
        End Function

        Private Function ParseAnalyzers(name As String, value As String, diagnostics As IList(Of Diagnostic)) As IEnumerable(Of CommandLineAnalyzerReference)
            If String.IsNullOrEmpty(value) Then
                ' TODO: localize <file_list>?
                AddDiagnostic(diagnostics, ERRID.ERR_ArgumentRequired, name, ":<file_list>")
                Return SpecializedCollections.EmptyEnumerable(Of CommandLineAnalyzerReference)()
            End If

            Return ParseSeparatedPaths(value).
                   Select(Function(path)
                              Return New CommandLineAnalyzerReference(path)
                          End Function)
        End Function

        ' See ParseCommandLine in vbc.cpp.
        Friend Overloads Shared Function ParseResourceDescription(name As String, resourceDesciptor As String, baseDirectory As String, diagnostics As IList(Of Diagnostic), embedded As Boolean) As ResourceDescription
            If String.IsNullOrEmpty(resourceDesciptor) Then
                AddDiagnostic(diagnostics, ERRID.ERR_ArgumentRequired, name, ":<resinfo>")
                Return Nothing
            End If

            ' NOTE: these are actually passed to out parameters of .ParseResourceDescription.
            Dim filePath As String = Nothing
            Dim fullPath As String = Nothing
            Dim fileName As String = Nothing
            Dim resourceName As String = Nothing
            Dim accessibility As String = Nothing

            ParseResourceDescription(
                resourceDesciptor,
                baseDirectory,
                True,
                filePath,
                fullPath,
                fileName,
                resourceName,
                accessibility)

            If String.IsNullOrWhiteSpace(filePath) Then
                AddInvalidSwitchValueDiagnostic(diagnostics, name, filePath)
                Return Nothing
            End If

            If fullPath Is Nothing OrElse fileName.IndexOfAny(Path.GetInvalidFileNameChars()) >= 0 Then
                AddDiagnostic(diagnostics, ERRID.FTL_InputFileNameTooLong, filePath)
                Return Nothing
            End If

            Dim isPublic As Boolean
            If String.IsNullOrEmpty(accessibility) Then
                ' If no accessibility is given, we default to "public".
                ' NOTE: Dev10 treats empty the same as null (the difference being that empty indicates a comma after the resource name).
                ' NOTE: Dev10 distinguishes between empty and whitespace-only.
                isPublic = True
            ElseIf String.Equals(accessibility, "public", StringComparison.OrdinalIgnoreCase) Then
                isPublic = True
            ElseIf String.Equals(accessibility, "private", StringComparison.OrdinalIgnoreCase) Then
                isPublic = False
            Else
                AddInvalidSwitchValueDiagnostic(diagnostics, name, accessibility)
                Return Nothing
            End If

            Dim dataProvider As Func(Of Stream) = Function()
                                                      ' Use FileShare.ReadWrite because the file could be opened by the current process.
                                                      ' For example, it Is an XML doc file produced by the build.
                                                      Return New FileStream(fullPath, FileMode.Open, FileAccess.Read, FileShare.ReadWrite)
                                                  End Function
            Return New ResourceDescription(resourceName, fileName, dataProvider, isPublic, embedded, checkArgs:=False)
        End Function

        Private Shared Sub AddInvalidSwitchValueDiagnostic(diagnostics As IList(Of Diagnostic), ByVal name As String, ByVal nullStringText As String)
            If String.IsNullOrEmpty(name) Then
                ' NOTE: "(null)" to match Dev10.
                ' CONSIDER: should this be a resource string?
                name = "(null)"
            End If

            AddDiagnostic(diagnostics, ERRID.ERR_InvalidSwitchValue, name, nullStringText)
        End Sub

        Private Shared Sub ParseGlobalImports(value As String, globalImports As List(Of GlobalImport), errors As List(Of Diagnostic))
            Dim importsArray As String() = value.Split({","c}, StringSplitOptions.RemoveEmptyEntries)

            For Each importNamespace In importsArray
                Dim importDiagnostics As ImmutableArray(Of Diagnostic) = Nothing
                Dim import = GlobalImport.Parse(importNamespace, importDiagnostics)
                errors.AddRange(importDiagnostics)
                globalImports.Add(import)
            Next
        End Sub

        ''' <summary>
        ''' Converts a sequence of definitions provided by a caller (public API) into map 
        ''' of definitions used internally.
        ''' </summary>
        ''' <exception cref="ArgumentException">Invalid value provided.</exception>
        Private Shared Function PublicSymbolsToInternalDefines(symbols As IEnumerable(Of KeyValuePair(Of String, Object)),
                                                               parameterName As String) As ImmutableDictionary(Of String, InternalSyntax.CConst)

            Dim result = ImmutableDictionary.CreateBuilder(Of String, InternalSyntax.CConst)(CaseInsensitiveComparison.Comparer)

            If symbols IsNot Nothing Then
                For Each symbol In symbols
                    Dim constant = InternalSyntax.CConst.TryCreate(symbol.Value)

                    If constant Is Nothing Then
                        Throw New ArgumentException(String.Format(ErrorFactory.IdToString(ERRID.IDS_InvalidPreprocessorConstantType, Culture), symbol.Key, symbol.Value.GetType()), parameterName)
                    End If

                    result(symbol.Key) = constant
                Next
            End If

            Return result.ToImmutable()
        End Function

        ''' <summary>
        ''' Converts ImmutableDictionary of definitions used internallyinto IReadOnlyDictionary of definitions 
        ''' returned to a caller (of public API)
        ''' </summary>
        Private Shared Function InternalDefinesToPublicSymbols(defines As ImmutableDictionary(Of String, InternalSyntax.CConst)) As IReadOnlyDictionary(Of String, Object)
            Dim result = ImmutableDictionary.CreateBuilder(Of String, Object)(CaseInsensitiveComparison.Comparer)

            For Each kvp In defines
                result(kvp.Key) = kvp.Value.ValueAsObject
            Next

            Return result.ToImmutable()
        End Function

        ''' <summary>
        ''' Parses Conditional Compilations Symbols.   Given the string of conditional compilation symbols from the project system, parse them and merge them with an IReadOnlyDictionary
        ''' ready to be given to the compilation.
        ''' </summary>
        ''' <param name="symbolList">
        ''' The conditional compilation string. This takes the form of a comma delimited list
        ''' of NAME=Value pairs, where Value may be a quoted string or integer.
        ''' </param>
        ''' <param name="diagnostics">A collection of reported diagnostics during parsing of symbolList, can be empty IEnumerable.</param>
        ''' <param name="symbols">A collection representing existing symbols. Symbols parsed from <paramref name="symbolList"/> will be merged with this dictionary. </param>
        ''' <exception cref="ArgumentException">Invalid value provided.</exception>
        Public Shared Function ParseConditionalCompilationSymbols(
            symbolList As String,
            <Out> ByRef diagnostics As IEnumerable(Of Diagnostic),
            Optional symbols As IEnumerable(Of KeyValuePair(Of String, Object)) = Nothing
        ) As IReadOnlyDictionary(Of String, Object)

            Dim diagnosticBuilder = ArrayBuilder(Of Diagnostic).GetInstance()
            Dim parsedTokensAsString As New StringBuilder

            Dim defines As ImmutableDictionary(Of String, InternalSyntax.CConst) = PublicSymbolsToInternalDefines(symbols, "symbols")

            ' remove quotes around the whole /define argument (incl. nested)
            Dim unquotedString As String
            Do
                unquotedString = symbolList
                symbolList = symbolList.Unquote()
            Loop While Not String.Equals(symbolList, unquotedString, StringComparison.Ordinal)

            ' unescape quotes \" -> "
            symbolList = symbolList.Replace("\""", """")

            Dim trimmedSymbolList As String = symbolList.TrimEnd(Nothing)
            If trimmedSymbolList.Length > 0 AndAlso IsConnectorPunctuation(trimmedSymbolList(trimmedSymbolList.Length - 1)) Then
                ' In case the symbol list ends with '_' we add ',' to the end of the list which in some 
                ' cases will produce an error 30999 to match Dev11 behavior
                symbolList = symbolList + ","
            End If

            ' In order to determine our conditional compilation symbols, we must parse the string we get from the
            ' project system. We take a cue from the legacy language services and use the VB scanner, since this string
            ' apparently abides by the same tokenization rules

            Dim tokenList = SyntaxFactory.ParseTokens(symbolList)

            Using tokens = tokenList.GetEnumerator()
                If tokens.MoveNext() Then
                    Do
                        ' This is the beginning of declaration like 'A' or 'A=123' with optional extra 
                        ' separators (',' or ':') in the beginning, if this is NOT the first declaration,
                        ' the tokens.Current should be either separator or EOF
                        If tokens.Current.Position > 0 AndAlso Not IsSeparatorOrEndOfFile(tokens.Current) Then
                            parsedTokensAsString.Append(" ^^ ^^ ")

                            ' Complete parsedTokensAsString until the next comma or end of stream
                            While Not IsSeparatorOrEndOfFile(tokens.Current)
                                parsedTokensAsString.Append(tokens.Current.ToFullString())
                                tokens.MoveNext()
                            End While

                            diagnosticBuilder.Add(
                                New DiagnosticWithInfo(
                                    ErrorFactory.ErrorInfo(ERRID.ERR_ProjectCCError1,
                                        ErrorFactory.ErrorInfo(ERRID.ERR_ExpectedEOS),
                                        parsedTokensAsString.ToString),
                                    Location.None))

                            Exit Do
                        End If

                        Dim lastSeparatorToken As SyntaxToken = Nothing

                        ' If we're on a comma, it means there was an empty item in the list (item1,,item2),
                        ' so just eat it and move on...
                        While tokens.Current.Kind = SyntaxKind.CommaToken OrElse tokens.Current.Kind = SyntaxKind.ColonToken

                            If lastSeparatorToken.Kind = SyntaxKind.None Then
                                ' accept multiple : or ,
                                lastSeparatorToken = tokens.Current

                            ElseIf lastSeparatorToken.Kind <> tokens.Current.Kind Then
                                ' but not mixing them, e.g. ::,,::
                                GetErrorStringForRemainderOfConditionalCompilation(tokens, parsedTokensAsString, stopTokenKind:=lastSeparatorToken.Kind, includeCurrentToken:=True)

                                diagnosticBuilder.Add(
                                    New DiagnosticWithInfo(
                                        ErrorFactory.ErrorInfo(ERRID.ERR_ProjectCCError1,
                                            ErrorFactory.ErrorInfo(ERRID.ERR_ExpectedIdentifier),
                                            parsedTokensAsString.ToString),
                                        Location.None))
                            End If

                            parsedTokensAsString.Append(tokens.Current.ToString)

                            ' this can happen when the while loop above consumed all tokens for the diagnostic message
                            If tokens.Current.Kind <> SyntaxKind.EndOfFileToken Then
                                Dim moveNextResult = tokens.MoveNext
                                Debug.Assert(moveNextResult)
                            End If
                        End While

                        parsedTokensAsString.Clear()

                        ' If we're at the end of the list, we're done
                        If tokens.Current.Kind = SyntaxKind.EndOfFileToken Then

                            Dim eof = tokens.Current

                            If eof.FullWidth > 0 Then
                                If Not eof.LeadingTrivia.All(Function(t) t.Kind = SyntaxKind.WhitespaceTrivia) Then
                                    ' This is an invalid line like "'Blah'" 
                                    GetErrorStringForRemainderOfConditionalCompilation(tokens, parsedTokensAsString, True)

                                    diagnosticBuilder.Add(
                                        New DiagnosticWithInfo(
                                            ErrorFactory.ErrorInfo(ERRID.ERR_ProjectCCError1,
                                            ErrorFactory.ErrorInfo(ERRID.ERR_ExpectedIdentifier),
                                            parsedTokensAsString.ToString),
                                        Location.None))
                                End If
                            End If

                            Exit Do
                        End If

                        parsedTokensAsString.Append(tokens.Current.ToFullString())

                        If Not tokens.Current.Kind = SyntaxKind.IdentifierToken Then
                            GetErrorStringForRemainderOfConditionalCompilation(tokens, parsedTokensAsString)

                            diagnosticBuilder.Add(
                                New DiagnosticWithInfo(
                                    ErrorFactory.ErrorInfo(ERRID.ERR_ProjectCCError1,
                                        ErrorFactory.ErrorInfo(ERRID.ERR_ExpectedIdentifier),
                                        parsedTokensAsString.ToString),
                                    Location.None))
                            Exit Do
                        End If

                        Dim symbolName = tokens.Current.ValueText

                        ' there should at least be a end of file token
                        Dim moveResult As Boolean = tokens.MoveNext
                        Debug.Assert(moveResult)

                        If tokens.Current.Kind = SyntaxKind.EqualsToken Then
                            parsedTokensAsString.Append(tokens.Current.ToFullString())

                            ' there should at least be a end of file token
                            moveResult = tokens.MoveNext
                            Debug.Assert(moveResult)

                            ' Parse expression starting with the offset
                            Dim offset As Integer = tokens.Current.SpanStart
                            Dim expression As ExpressionSyntax = ParseConditionalCompilationExpression(symbolList, offset)
                            Dim parsedEnd As Integer = offset + expression.Span.End

                            Dim atTheEndOrSeparator As Boolean = IsSeparatorOrEndOfFile(tokens.Current)

                            ' Consume tokens that are supposed to belong to the expression; we loop 
                            ' until the token's end position is the end of the expression, but not consume 
                            ' the last token as it will be consumed in uppermost While
                            While tokens.Current.Kind <> SyntaxKind.EndOfFileToken AndAlso tokens.Current.Span.End <= parsedEnd
                                parsedTokensAsString.Append(tokens.Current.ToFullString())
                                moveResult = tokens.MoveNext
                                Debug.Assert(moveResult)
                                atTheEndOrSeparator = IsSeparatorOrEndOfFile(tokens.Current)
                            End While

                            If expression.ContainsDiagnostics Then
                                ' Dev11 reports syntax errors in not consistent way, sometimes errors are not reported by 
                                ' command line utility at all; this implementation tries to repro Dev11 when possible
                                parsedTokensAsString.Append(" ^^ ^^ ")

                                ' Compete parsedTokensAsString until the next comma or end of stream
                                While Not IsSeparatorOrEndOfFile(tokens.Current)
                                    parsedTokensAsString.Append(tokens.Current.ToFullString())
                                    tokens.MoveNext()
                                End While

                                ' NOTE: Dev11 reports ERR_ExpectedExpression and ERR_BadCCExpression in different 
                                '       cases compared to what ParseConditionalCompilationExpression(...) generates,
                                '       so we have to use different criteria here; if we don't want to match Dev11 
                                '       errors we may simplify the code below
                                Dim errorSkipped As Boolean = False
                                For Each diag In expression.VbGreen.GetSyntaxErrors
                                    If diag.Code <> ERRID.ERR_ExpectedExpression AndAlso diag.Code <> ERRID.ERR_BadCCExpression Then
                                        diagnosticBuilder.Add(New DiagnosticWithInfo(ErrorFactory.ErrorInfo(ERRID.ERR_ProjectCCError1, diag, parsedTokensAsString.ToString), Location.None))
                                    Else
                                        errorSkipped = True
                                    End If
                                Next

                                If errorSkipped Then
                                    diagnosticBuilder.Add(
                                        New DiagnosticWithInfo(
                                            ErrorFactory.ErrorInfo(ERRID.ERR_ProjectCCError1,
                                                ErrorFactory.ErrorInfo(If(atTheEndOrSeparator, ERRID.ERR_ExpectedExpression, ERRID.ERR_BadCCExpression)),
                                                parsedTokensAsString.ToString),
                                            Location.None))
                                End If

                                Exit Do
                            End If

                            ' Expression parsed successfully --> evaluate it

                            Dim value As InternalSyntax.CConst =
                                InternalSyntax.ExpressionEvaluator.EvaluateExpression(
                                    DirectCast(expression.Green, InternalSyntax.ExpressionSyntax), defines)

                            Dim err As ERRID = value.ErrorId
                            If err <> 0 Then
                                GetErrorStringForRemainderOfConditionalCompilation(tokens, parsedTokensAsString)

                                diagnosticBuilder.Add(
                                    New DiagnosticWithInfo(
                                        ErrorFactory.ErrorInfo(ERRID.ERR_ProjectCCError1,
                                            ErrorFactory.ErrorInfo(err, value.ErrorArgs),
                                            parsedTokensAsString.ToString),
                                        Location.None))
                                Exit Do
                            End If

                            ' Expression evaluated successfully --> add to 'defines'
                            If defines.ContainsKey(symbolName) Then
                                defines = defines.Remove(symbolName)
                            End If
                            defines = defines.Add(symbolName, value)

                        ElseIf tokens.Current.Kind = SyntaxKind.CommaToken OrElse
                            tokens.Current.Kind = SyntaxKind.ColonToken OrElse
                            tokens.Current.Kind = SyntaxKind.EndOfFileToken Then
                            ' We have no value being assigned, so we'll just assign it to true

                            If defines.ContainsKey(symbolName) Then
                                defines = defines.Remove(symbolName)
                            End If
                            defines = defines.Add(symbolName, InternalSyntax.CConst.Create(True))

                        ElseIf tokens.Current.Kind = SyntaxKind.BadToken Then
                            GetErrorStringForRemainderOfConditionalCompilation(tokens, parsedTokensAsString)

                            diagnosticBuilder.Add(
                                New DiagnosticWithInfo(
                                    ErrorFactory.ErrorInfo(ERRID.ERR_ProjectCCError1,
                                        ErrorFactory.ErrorInfo(ERRID.ERR_IllegalChar),
                                        parsedTokensAsString.ToString),
                                    Location.None))
                            Exit Do
                        Else
                            GetErrorStringForRemainderOfConditionalCompilation(tokens, parsedTokensAsString)

                            diagnosticBuilder.Add(
                                New DiagnosticWithInfo(
                                    ErrorFactory.ErrorInfo(ERRID.ERR_ProjectCCError1,
                                        ErrorFactory.ErrorInfo(ERRID.ERR_ExpectedEOS),
                                        parsedTokensAsString.ToString),
                                    Location.None))
                            Exit Do
                        End If
                    Loop
                End If
            End Using

            diagnostics = diagnosticBuilder.ToArrayAndFree()
            Return InternalDefinesToPublicSymbols(defines)
        End Function

        ''' <summary>
        ''' NOTE: implicit line continuation will not be handled here and an error will be generated, 
        ''' but explicit one (like ".... _\r\n ....") should work fine
        ''' </summary>
        Private Shared Function ParseConditionalCompilationExpression(symbolList As String, offset As Integer) As ExpressionSyntax
            Using p = New InternalSyntax.Parser(SyntaxFactory.MakeSourceText(symbolList, offset), VisualBasicParseOptions.Default)
                p.GetNextToken()
                Return DirectCast(p.ParseConditionalCompilationExpression().CreateRed(Nothing, 0), ExpressionSyntax)
            End Using
        End Function

        Private Shared Function IsSeparatorOrEndOfFile(token As SyntaxToken) As Boolean
            Return token.Kind = SyntaxKind.EndOfFileToken OrElse token.Kind = SyntaxKind.ColonToken OrElse token.Kind = SyntaxKind.CommaToken
        End Function

        Private Shared Sub GetErrorStringForRemainderOfConditionalCompilation(
            tokens As IEnumerator(Of SyntaxToken),
            remainderErrorLine As StringBuilder,
            Optional includeCurrentToken As Boolean = False,
            Optional stopTokenKind As SyntaxKind = SyntaxKind.CommaToken
        )
            If includeCurrentToken Then
                remainderErrorLine.Append(" ^^ ")

                If tokens.Current.Kind = SyntaxKind.ColonToken AndAlso tokens.Current.FullWidth = 0 Then
                    remainderErrorLine.Append(SyntaxFacts.GetText(SyntaxKind.ColonToken))
                Else
                    remainderErrorLine.Append(tokens.Current.ToFullString())
                End If

                remainderErrorLine.Append(" ^^ ")
            Else
                remainderErrorLine.Append(" ^^ ^^ ")
            End If

            While tokens.MoveNext AndAlso Not tokens.Current.Kind = stopTokenKind
                remainderErrorLine.Append(tokens.Current.ToFullString())
            End While
        End Sub

        ''' <summary>
        ''' Parses the given platform option. Legal strings are "anycpu", "x64", "x86", "itanium", "anycpu32bitpreferred", "arm".
        ''' In case an invalid value was passed, anycpu is returned.
        ''' </summary>
        ''' <param name="value">The value for platform.</param>
        ''' <param name="errors">The error bag.</param>
        Private Shared Function ParsePlatform(name As String, value As String, errors As List(Of Diagnostic)) As Platform
            If value.IsEmpty Then
                AddDiagnostic(errors, ERRID.ERR_ArgumentRequired, name, ":<string>")
            Else
                Select Case value.ToLowerInvariant()
                    Case "x86"
                        Return Platform.X86
                    Case "x64"
                        Return Platform.X64
                    Case "itanium"
                        Return Platform.Itanium
                    Case "anycpu"
                        Return Platform.AnyCpu
                    Case "anycpu32bitpreferred"
                        Return Platform.AnyCpu32BitPreferred
                    Case "arm"
                        Return Platform.Arm
                    Case Else
                        AddDiagnostic(errors, ERRID.ERR_InvalidSwitchValue, name, value)
                End Select
            End If

            Return Platform.AnyCpu
        End Function

        ''' <summary>
        ''' Parses the file alignment option.
        ''' In case an invalid value was passed, nothing is returned.
        ''' </summary>
        ''' <param name="name">The name of the option.</param>
        ''' <param name="value">The value for the option.</param>
        ''' <param name="errors">The error bag.</param><returns></returns>
        Private Shared Function ParseFileAlignment(name As String, value As String, errors As List(Of Diagnostic)) As Integer
            Dim alignment As UShort

            If String.IsNullOrEmpty(value) Then
                AddDiagnostic(errors, ERRID.ERR_ArgumentRequired, name, ":<number>")
            ElseIf Not TryParseUInt16(value, alignment) Then
                AddDiagnostic(errors, ERRID.ERR_InvalidSwitchValue, name, value)
            ElseIf Not Microsoft.CodeAnalysis.CompilationOptions.IsValidFileAlignment(alignment) Then
                AddDiagnostic(errors, ERRID.ERR_InvalidSwitchValue, name, value)
            Else
                Return alignment
            End If

            Return 0
        End Function

        ''' <summary>
        ''' Parses the base address option.
        ''' In case an invalid value was passed, nothing is returned.
        ''' </summary>
        ''' <param name="name">The name of the option.</param>
        ''' <param name="value">The value for the option.</param>
        ''' <param name="errors">The error bag.</param><returns></returns>
        Private Shared Function ParseBaseAddress(name As String, value As String, errors As List(Of Diagnostic)) As ULong
            If String.IsNullOrEmpty(value) Then
                AddDiagnostic(errors, ERRID.ERR_ArgumentRequired, name, ":<number>")
            Else
                Dim baseAddress As ULong
                Dim parseValue As String = value

                If value.StartsWith("0x", StringComparison.OrdinalIgnoreCase) Then
                    parseValue = value.Substring(2) ' UInt64.TryParse does not accept hex format strings
                End If

                ' always treat the base address string as being a hex number, regardless of the given format.
                ' This handling was hardcoded in the command line option parsing of Dev10 and Dev11.
                If Not ULong.TryParse(parseValue,
                                      NumberStyles.HexNumber,
                                      CultureInfo.InvariantCulture,
                                      baseAddress) Then

                    AddDiagnostic(errors, ERRID.ERR_InvalidSwitchValue, name, value.ToString())
                Else
                    Return baseAddress
                End If
            End If

            Return 0
        End Function

        ''' <summary>
        ''' Parses the warning option.
        ''' </summary>
        ''' <param name="value">The value for the option.</param>
        Private Shared Function ParseWarnings(value As String) As IEnumerable(Of String)
            Dim values = value.Split(","c)
            Dim results = New List(Of String)()

            For Each id In values
                Dim number As UShort
                If UShort.TryParse(id, NumberStyles.Integer, CultureInfo.InvariantCulture, number) AndAlso
                   (VisualBasic.MessageProvider.Instance.GetSeverity(number) = DiagnosticSeverity.Warning) AndAlso
                   (VisualBasic.MessageProvider.Instance.GetWarningLevel(number) = 1) Then
                    ' The id refers to a compiler warning.
                    ' Only accept real warnings from the compiler not including the command line warnings.
                    ' Also only accept the numbers that are actually declared in the enum.
                    results.Add(VisualBasic.MessageProvider.Instance.GetIdForErrorCode(CInt(number)))
                Else
                    ' Previous versions of the compiler used to report warnings (BC2026, BC2014)
                    ' whenever unrecognized warning codes were supplied in /nowarn or 
                    ' /warnaserror. We no longer generate a warning in such cases.
                    ' Instead we assume that the unrecognized id refers to a custom diagnostic.
                    results.Add(id)
                End If
            Next

            Return results
        End Function

        Private Shared Sub AddWarnings(d As IDictionary(Of String, ReportDiagnostic), kind As ReportDiagnostic, items As IEnumerable(Of String))
            For Each id In items
                Dim existing As ReportDiagnostic
                If d.TryGetValue(id, existing) Then
                    ' Rewrite the existing value with the latest one unless it is for /nowarn.
                    If existing <> ReportDiagnostic.Suppress Then
                        d(id) = kind
                    End If
                Else
                    d.Add(id, kind)
                End If
            Next
        End Sub

        Private Shared Sub UnimplementedSwitch(diagnostics As IList(Of Diagnostic), switchName As String)
            AddDiagnostic(diagnostics, ERRID.WRN_UnimplementedCommandLineSwitch, "/" + switchName)
        End Sub

        Friend Overrides Sub GenerateErrorForNoFilesFoundInRecurse(path As String, errors As IList(Of Diagnostic))
            AddDiagnostic(errors, ERRID.ERR_InvalidSwitchValue, "recurse", path)
        End Sub

        Private Shared Sub AddDiagnostic(diagnostics As IList(Of Diagnostic), errorCode As ERRID, ParamArray arguments As Object())
            diagnostics.Add(Diagnostic.Create(VisualBasic.MessageProvider.Instance, CInt(errorCode), arguments))
        End Sub

        ''' <summary>
        ''' In VB, if the output file name isn't specified explicitly, then it is derived from the name of the
        ''' first input file.
        ''' </summary>
        ''' <remarks>
        ''' http://msdn.microsoft.com/en-us/library/std9609e(v=vs.110)
        ''' Specify the full name and extension of the file to create. If you do not, the .exe file takes 
        ''' its name from the source-code file containing the Sub Main procedure, and the .dll file takes
        ''' its name from the first source-code file.
        ''' 
        ''' However, vbc.cpp has: 
        ''' <![CDATA[
        '''   // Calculate the output name and directory
        '''   dwCharCount = GetFullPathName(pszOut ? pszOut : g_strFirstFile, &wszFileName);
        ''' ]]>
        ''' </remarks>
        Private Sub GetCompilationAndModuleNames(diagnostics As List(Of Diagnostic),
                                                 kind As OutputKind,
                                                 sourceFiles As List(Of CommandLineSourceFile),
                                                 moduleAssemblyName As String,
                                                 ByRef outputFileName As String,
                                                 ByRef moduleName As String,
                                                 <Out> ByRef compilationName As String)
            Dim simpleName As String = Nothing

            If outputFileName Is Nothing Then
                Dim first = sourceFiles.FirstOrDefault()
                If first.Path IsNot Nothing Then
                    simpleName = PathUtilities.RemoveExtension(PathUtilities.GetFileName(first.Path))
                    outputFileName = simpleName & kind.GetDefaultExtension()

                    If simpleName.Length = 0 AndAlso Not kind.IsNetModule() Then
                        AddDiagnostic(diagnostics, ERRID.FTL_InputFileNameTooLong, outputFileName)
                        simpleName = Nothing
                        outputFileName = Nothing
                    End If
                End If
            Else
                Dim ext As String = PathUtilities.GetExtension(outputFileName)

                If kind.IsNetModule() Then
                    If ext.Length = 0 Then
                        outputFileName = outputFileName & ".netmodule"
                    End If
                Else
                    Dim defaultExtension As String = kind.GetDefaultExtension()
                    If Not String.Equals(ext, defaultExtension, StringComparison.OrdinalIgnoreCase) Then
                        simpleName = outputFileName
                        outputFileName = outputFileName & defaultExtension
                    End If

                    If simpleName Is Nothing Then
                        simpleName = PathUtilities.RemoveExtension(outputFileName)

                        ' /out:".exe"
                        ' Dev11 emits assembly with an empty name, we don't
                        If simpleName.Length = 0 Then
                            AddDiagnostic(diagnostics, ERRID.FTL_InputFileNameTooLong, outputFileName)
                            simpleName = Nothing
                            outputFileName = Nothing
                        End If
                    End If
                End If
            End If

            If kind.IsNetModule() Then
                Debug.Assert(Not IsInteractive)

                compilationName = moduleAssemblyName
            Else
                If moduleAssemblyName IsNot Nothing Then
                    AddDiagnostic(diagnostics, ERRID.ERR_NeedModule)
                End If

                compilationName = simpleName
            End If

            If moduleName Is Nothing Then
                moduleName = outputFileName
            End If
        End Sub
    End Class
End Namespace
<|MERGE_RESOLUTION|>--- conflicted
+++ resolved
@@ -247,7 +247,7 @@
                         ElseIf String.Equals(value, "binary", StringComparison.OrdinalIgnoreCase) Then
                             optionCompareText = False
                         Else
-                            AddDiagnostic(diagnostics, ERRID.ERR_InvalidSwitchValue, value, "optioncompare")
+                            AddDiagnostic(diagnostics, ERRID.ERR_InvalidSwitchValue, "optioncompare", value)
                         End If
 
                         Continue For
@@ -285,21 +285,8 @@
                             Continue For
                         End If
 
-<<<<<<< HEAD
                         optionInfer = False
                         Continue For
-=======
-                        Case "optioncompare"
-                            If value Is Nothing Then
-                                AddDiagnostic(diagnostics, ERRID.ERR_ArgumentRequired, "optioncompare", ":binary|text")
-                            ElseIf String.Equals(value, "text", StringComparison.OrdinalIgnoreCase) Then
-                                optionCompareText = True
-                            ElseIf String.Equals(value, "binary", StringComparison.OrdinalIgnoreCase) Then
-                                optionCompareText = False
-                            Else
-                                AddDiagnostic(diagnostics, ERRID.ERR_InvalidSwitchValue, "optioncompare", value)
-                            End If
->>>>>>> f591db04
 
                     Case "codepage"
                         If String.IsNullOrEmpty(value) Then
@@ -569,7 +556,7 @@
                                     AddDiagnostic(diagnostics, ERRID.ERR_ArgumentRequired, "debug", ":pdbonly|full")
                                 ElseIf Not String.Equals(value, "full", StringComparison.OrdinalIgnoreCase) AndAlso
                                            Not String.Equals(value, "pdbonly", StringComparison.OrdinalIgnoreCase) Then
-                                    AddDiagnostic(diagnostics, ERRID.ERR_InvalidSwitchValue, value, "debug")
+                                    AddDiagnostic(diagnostics, ERRID.ERR_InvalidSwitchValue, "debug", value)
                                 End If
                             End If
 
@@ -607,22 +594,8 @@
                                 Continue For
                             End If
 
-<<<<<<< HEAD
                             optimize = False
                             Continue For
-=======
-                            Case "debug"
-
-                                ' parse only for backwards compat
-                                If value IsNot Nothing Then
-                                    If String.IsNullOrEmpty(value) Then
-                                        AddDiagnostic(diagnostics, ERRID.ERR_ArgumentRequired, "debug", ":pdbonly|full")
-                                    ElseIf Not String.Equals(value, "full", StringComparison.OrdinalIgnoreCase) AndAlso
-                                           Not String.Equals(value, "pdbonly", StringComparison.OrdinalIgnoreCase) Then
-                                        AddDiagnostic(diagnostics, ERRID.ERR_InvalidSwitchValue, "debug", value)
-                                    End If
-                                End If
->>>>>>> f591db04
 
                         Case "parallel", "p"
                             If value IsNot Nothing Then
@@ -728,32 +701,11 @@
                                     Case "14", "14.0"
                                         languageVersion = LanguageVersion.VisualBasic12
                                     Case Else
-                                        AddDiagnostic(diagnostics, ERRID.ERR_InvalidSwitchValue, value, "langversion")
+                                        AddDiagnostic(diagnostics, ERRID.ERR_InvalidSwitchValue, "langversion", value)
                                 End Select
                             End If
 
-<<<<<<< HEAD
-                            Continue For
-=======
-                                If String.IsNullOrEmpty(value) Then
-                                    AddDiagnostic(diagnostics, ERRID.ERR_ArgumentRequired, "langversion", ":<number>")
-                                Else
-                                    Select Case value.ToLowerInvariant()
-                                        Case "9", "9.0"
-                                            languageVersion = LanguageVersion.VisualBasic9
-                                        Case "10", "10.0"
-                                            languageVersion = LanguageVersion.VisualBasic10
-                                        Case "11", "11.0"
-                                            languageVersion = LanguageVersion.VisualBasic11
-                                        Case "12", "12.0"
-                                            languageVersion = LanguageVersion.VisualBasic12
-                                        Case "14", "14.0"
-                                            languageVersion = LanguageVersion.VisualBasic12
-                                        Case Else
-                                            AddDiagnostic(diagnostics, ERRID.ERR_InvalidSwitchValue, "langversion", value)
-                                    End Select
-                                End If
->>>>>>> f591db04
+                            Continue For
 
                         Case "delaysign", "delaysign+"
                             If value IsNot Nothing Then
