--- conflicted
+++ resolved
@@ -54,18 +54,10 @@
         {
             return options.WithFeature("strict", "true");
         }
-<<<<<<< HEAD
-
-        public static CSharpParseOptions WithDeterministicFeature(this CSharpParseOptions options)
-        {
-            return options.WithFeature("deterministic", "true");
-        }
 
         public static CSharpParseOptions WithLocalFunctionsFeature(this CSharpParseOptions options)
         {
             return options.WithFeature("localFunctions", "true");
         }
-=======
->>>>>>> 1a63e393
     }
 }