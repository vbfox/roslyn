--- conflicted
+++ resolved
@@ -83,13 +83,8 @@
             Debug.Assert((object)rewrittenExpression.Type != null);
 
             return rewrittenExpression.Type.IsNullableType() ?
-<<<<<<< HEAD
                 MakeSwitchStatementWithNullableExpression(syntax, rewrittenExpression, rewrittenSections, constantTargetOpt, locals, localFunctions, breakLabel, oldNode) :
-                MakeSwitchStatementWithNonNullableExpression(syntax, rewrittenExpression, rewrittenSections, constantTargetOpt, locals, localFunctions, breakLabel, oldNode);
-=======
-                MakeSwitchStatementWithNullableExpression(syntax, rewrittenExpression, rewrittenSections, constantTargetOpt, locals, breakLabel, oldNode) :
-                MakeSwitchStatementWithNonNullableExpression(syntax, null, rewrittenExpression, rewrittenSections, constantTargetOpt, locals, breakLabel, oldNode);
->>>>>>> 5e7d51d9
+                MakeSwitchStatementWithNonNullableExpression(syntax, null, rewrittenExpression, rewrittenSections, constantTargetOpt, locals, localFunctions, breakLabel, oldNode);
         }
 
         private BoundStatement MakeSwitchStatementWithNonNullableExpression(
@@ -118,12 +113,8 @@
             }
 
             return oldNode.Update(
-<<<<<<< HEAD
+                loweredPreambleOpt: preambleOpt,
                 expression: rewrittenExpression,
-=======
-                loweredPreambleOpt: preambleOpt,
-                boundExpression: rewrittenExpression,
->>>>>>> 5e7d51d9
                 constantTargetOpt: constantTargetOpt,
                 innerLocals: locals,
                 innerLocalFunctions: localFunctions,
@@ -181,20 +172,16 @@
             rewrittenExpression = callGetValueOrDefault;
 
             // rewrite switch statement
-<<<<<<< HEAD
-            BoundStatement rewrittenSwitchStatement = MakeSwitchStatementWithNonNullableExpression(syntax,
-                rewrittenExpression, rewrittenSections, constantTargetOpt, locals, localFunctions, breakLabel, oldNode);
-=======
             BoundStatement rewrittenSwitchStatement = MakeSwitchStatementWithNonNullableExpression(
                 syntax,
                 condGotoNullValueTargetLabel,
-                rewrittenExpression,
-                rewrittenSections,
-                constantTargetOpt,
-                locals,
-                breakLabel,
+                rewrittenExpression, 
+                rewrittenSections, 
+                constantTargetOpt, 
+                locals, 
+                localFunctions, 
+                breakLabel, 
                 oldNode);
->>>>>>> 5e7d51d9
 
             statementBuilder.Add(rewrittenSwitchStatement);
 
