--- conflicted
+++ resolved
@@ -770,12 +770,6 @@
             {
                 return this;
             }
-<<<<<<< HEAD
-
-            return new PatternVariableBinder(initializerArgumentListOpt, initializerArgumentListOpt.Arguments, this);
-        }
-
-=======
 
             return new PatternVariableBinder(initializerArgumentListOpt, initializerArgumentListOpt.Arguments, this);
         }
@@ -793,7 +787,6 @@
             patterns.Free();
         }
 
->>>>>>> f6d2d85d
         internal BoundExpression WrapWithVariablesIfAny(BoundExpression expression)
         {
             return (Locals.Length == 0)
