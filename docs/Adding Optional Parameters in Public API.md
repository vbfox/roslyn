--- conflicted
+++ resolved
@@ -81,15 +81,6 @@
 
 ## NOTE ##
 
-<<<<<<< HEAD
-After this change, if Public API Analyzer complains about it, you should copy the entry for your change from PublicAPI.Shipped.txt and then put that entry in PublicAPI.Unshipped.txt with *REMOVED* prefix.
-
-PublicAPI.Shipped.txt
-Example.O(string o1 = null, string o2 = null) -> void
-
-PublicAPI.Unshipped.txt
-*REMOVED*Example.O(string o1 = null, string o2 = null) -> void
-=======
 After this change, if Public API Analyzer complains about it, you should copy the entry for your change from PublicAPI.Shipped.txt and then put that entry in PublicAPI.Unshipped.txt with `*REMOVED*` prefix.
 
 PublicAPI.Shipped.txt
@@ -102,5 +93,4 @@
 
 ``` txt
 *REMOVED*Example.O(string o1 = null, string o2 = null) -> void
-```
->>>>>>> f29de33b
+```